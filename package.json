--- conflicted
+++ resolved
@@ -1,13 +1,7 @@
 {
-<<<<<<< HEAD
   "name": "@sorunome/matrix-bot-sdk",
-  "version": "0.5.8",
-  "description": "A lightweight version of the matrix-js-sdk intended for bots",
-=======
-  "name": "matrix-bot-sdk",
   "version": "0.5.12",
   "description": "TypeScript/JavaScript SDK for Matrix bots",
->>>>>>> 04534a89
   "repository": {
     "type": "git",
     "url": "git+https://github.com/turt2live/matrix-bot-sdk.git"
