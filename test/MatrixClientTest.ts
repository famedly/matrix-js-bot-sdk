import * as expect from "expect";
import {
    IJoinRoomStrategy,
    IPreprocessor,
    IStorageProvider,
    MatrixClient,
    MemoryStorageProvider,
    setRequestFn
} from "../src";
import * as simple from "simple-mock";
import * as MockHttpBackend from 'matrix-mock-request';
import { expectArrayEquals } from "./TestUtils";

export function createTestClient(storage: IStorageProvider = null): { client: MatrixClient, http: MockHttpBackend, hsUrl: string, accessToken: string } {
    const http = new MockHttpBackend();
    const hsUrl = "https://localhost";
    const accessToken = "s3cret";
    const client = new MatrixClient(hsUrl, accessToken, storage);
    setRequestFn(http.requestFn);

    return {http, hsUrl, accessToken, client};
}

// @ts-ignore
describe('MatrixClient', () => {
    // @ts-ignore
    describe("constructor", () => {
        // @ts-ignore
        it('should pass through the homeserver URL and access token', () => {
            const homeserverUrl = "https://example.org";
            const accessToken = "example_token";

            const client = new MatrixClient(homeserverUrl, accessToken);

            expect(client.homeserverUrl).toEqual(homeserverUrl);
            expect(client.accessToken).toEqual(accessToken);
        });

        // @ts-ignore
        it('should strip trailing slashes from the homeserver URL', () => {
            const homeserverUrl = "https://example.org";
            const accessToken = "example_token";

            const client = new MatrixClient(homeserverUrl + "/", accessToken);

            expect(client.homeserverUrl).toEqual(homeserverUrl);
            expect(client.accessToken).toEqual(accessToken);
        });
    });

    // @ts-ignore
    describe("doRequest", () => {
        // @ts-ignore
        it('should use the request function defined', async () => {
            const {client} = createTestClient();

            const testFn = ((_, cb) => cb(null, {statusCode: 200}));
            const spy = simple.spy(testFn);
            setRequestFn(spy);

            await client.doRequest("GET", "/test");
            expect(spy.callCount).toBe(1);
        });

        // @ts-ignore
        it('should reject upon error', async () => {
            const {client, http} = createTestClient();
            http.when("GET", "/test").respond(404, {error: "Not Found"});

            try {
                http.flushAllExpected();
                await client.doRequest("GET", "/test");

                // noinspection ExceptionCaughtLocallyJS
                throw new Error("Expected an error and didn't get one");
            } catch (e) {
                expect(e.statusCode).toBe(404);
            }
        });

        // @ts-ignore
        it('should return a parsed JSON body', async () => {
            const {client, http} = createTestClient();

            const expectedResponse = {test: 1234};
            http.when("GET", "/test").respond(200, expectedResponse);

            http.flushAllExpected();
            const response = await client.doRequest("GET", "/test");
            expect(response).toMatchObject(expectedResponse);
        });

        // @ts-ignore
        it('should be kind with prefixed slashes', async () => {
            const {client, http} = createTestClient();

            const expectedResponse = {test: 1234};
            http.when("GET", "/test").respond(200, expectedResponse);

            http.flushAllExpected();
            const response = await client.doRequest("GET", "test");
            expect(response).toMatchObject(expectedResponse);
        });

        // @ts-ignore
        it('should send the appropriate body', async () => {
            const {client, http} = createTestClient();

            const expectedInput = {test: 1234};
            http.when("PUT", "/test").respond(200, (path, content) => {
                expect(content).toMatchObject(expectedInput);
                return {};
            });

            http.flushAllExpected();
            await client.doRequest("PUT", "/test", null, expectedInput);
        });

        // @ts-ignore
        it('should send the appropriate query string', async () => {
            const {client, http} = createTestClient();

            const expectedInput = {test: 1234};
            http.when("GET", "/test").respond(200, (path, content, req) => {
                expect(req.opts.qs).toMatchObject(expectedInput);
                return {};
            });

            http.flushAllExpected();
            await client.doRequest("GET", "/test", expectedInput);
        });

        // @ts-ignore
        it('should send the access token in the Authorization header', async () => {
            const {client, http, accessToken} = createTestClient();

            http.when("GET", "/test").respond(200, (path, content, req) => {
                expect(req.opts.headers["Authorization"]).toEqual(`Bearer ${accessToken}`);
                return {};
            });

            http.flushAllExpected();
            await client.doRequest("GET", "/test");
        });

        // @ts-ignore
        it('should send application/json by default', async () => {
            const {client, http} = createTestClient();

            http.when("PUT", "/test").respond(200, (path, content, req) => {
                expect(req.opts.headers["Content-Type"]).toEqual("application/json");
                return {};
            });

            http.flushAllExpected();
            await client.doRequest("PUT", "/test", null, {test: 1});
        });

        // @ts-ignore
        it('should send the content-type of choice where possible', async () => {
            const {client, http} = createTestClient();

            const contentType = "testing/type";
            const fakeJson = `{"BUFFER": "HACK"}`;
            Buffer.isBuffer = <any>(i => i === fakeJson);


            http.when("PUT", "/test").respond(200, (path, content, req) => {
                expect(req.opts.headers["Content-Type"]).toEqual(contentType);
                return {};
            });

            http.flushAllExpected();
            await client.doRequest("PUT", "/test", null, fakeJson, 60000, false, contentType);
        });

        // @ts-ignore
        it('should return raw responses if requested', async () => {
            const {client, http} = createTestClient();

            const expectedOutput = {hello: "world"};

            http.when("PUT", "/test").respond(200, expectedOutput);

            http.flushAllExpected();
            const result = await client.doRequest("PUT", "/test", null, {}, 60000, true);
            // HACK: We can't check the body because of the mock library. Check the status code instead.
            expect(result.statusCode).toBe(200);
        });

        // @ts-ignore
        it('should proxy the timeout to request', async () => {
            const {client, http} = createTestClient();

            const timeout = 10;

            http.when("GET", "/test").respond(200, (path, content, req) => {
                expect(req.opts.timeout).toBe(timeout);
            });

            http.flushAllExpected();
            await client.doRequest("GET", "/test", null, null, timeout);
        });
    });

    // @ts-ignore
    describe('impersonateUserId', () => {
        // @ts-ignore
        it('should set a user_id param on requests', async () => {
            const {client, http} = createTestClient();

            const userId = "@testing:example.org";
            client.impersonateUserId(userId);

            http.when("GET", "/test").respond(200, (path, content, req) => {
                expect(req.opts.qs.user_id).toBe(userId);
            });


            http.flushAllExpected();
            await client.doRequest("GET", "/test");
        });
    });

    // @ts-ignore
    describe('unstableApis', () => {
        // @ts-ignore
        it('should always return an object', async () => {
            const {client} = createTestClient();

            const result = client.unstableApis;
            expect(result).toBeDefined();
        });
    });

    // @ts-ignore
    describe('getAccountData', () => {
        // @ts-ignore
        it('should call the right endpoint', async () => {
            const {client, http, hsUrl} = createTestClient();

            const eventType = "io.t2bot.test.data";
            const userId = "@test:example.org";

            client.getUserId = () => Promise.resolve(userId);

            http.when("GET", "/_matrix/client/r0/user").respond(200, (path) => {
                expect(path).toEqual(`${hsUrl}/_matrix/client/r0/user/${encodeURIComponent(userId)}/account_data/${encodeURIComponent(eventType)}`);
                return {};
            });

            http.flushAllExpected();
            await client.getAccountData(eventType);
        });
    });

    // @ts-ignore
    describe('getPresenceStatus', () => {
        // @ts-ignore
        it('should call the right endpoint', async () => {
            const {client, http, hsUrl} = createTestClient();

            const userId = "@test:example.org";
            const presenceObj = {
                presence: "online",
                last_active_ago: 12,
                status_message: "Hello world",
                currently_active: true,
            };

            client.getUserId = () => Promise.resolve(userId);

            http.when("GET", "/_matrix/client/r0/presence").respond(200, (path) => {
                expect(path).toEqual(`${hsUrl}/_matrix/client/r0/presence/${encodeURIComponent(userId)}/status`);
                return presenceObj;
            });

            http.flushAllExpected();
            const result = await client.getPresenceStatus();
            expect(result).toMatchObject(presenceObj);
        });
    });

    // @ts-ignore
    describe('getPresenceStatusFor', () => {
        // @ts-ignore
        it('should call the right endpoint', async () => {
            const {client, http, hsUrl} = createTestClient();

            const userId = "@testing:example.org";
            const presenceObj = {
                presence: "online",
                last_active_ago: 12,
                status_message: "Hello world",
                currently_active: true,
            };

            http.when("GET", "/_matrix/client/r0/presence").respond(200, (path) => {
                expect(path).toEqual(`${hsUrl}/_matrix/client/r0/presence/${encodeURIComponent(userId)}/status`);
                return presenceObj;
            });

            http.flushAllExpected();
            const result = await client.getPresenceStatusFor(userId);
            expect(result).toMatchObject(presenceObj);
        });
    });

    // @ts-ignore
    describe('setPresenceStatus', () => {
        // @ts-ignore
        it('should call the right endpoint', async () => {
            const {client, http, hsUrl} = createTestClient();

            const userId = "@test:example.org";
            const presence = "online";
            const message = "Hello World";

            client.getUserId = () => Promise.resolve(userId);

            http.when("PUT", "/_matrix/client/r0/presence").respond(200, (path, obj) => {
                expect(path).toEqual(`${hsUrl}/_matrix/client/r0/presence/${encodeURIComponent(userId)}/status`);
                expect(obj).toMatchObject({
                    presence: presence,
                    status_msg: message,
                });
                return {};
            });

            http.flushAllExpected();
            await client.setPresenceStatus(presence, message);
        });
    });

    // @ts-ignore
    describe('getRoomAccountData', () => {
        // @ts-ignore
        it('should call the right endpoint', async () => {
            const {client, http, hsUrl} = createTestClient();

            const eventType = "io.t2bot.test.data";
            const roomId = "!test:example.org";
            const userId = "@test:example.org";

            client.getUserId = () => Promise.resolve(userId);

            http.when("GET", "/_matrix/client/r0/user").respond(200, (path) => {
                expect(path).toEqual(`${hsUrl}/_matrix/client/r0/user/${encodeURIComponent(userId)}/rooms/${encodeURIComponent(roomId)}/account_data/${encodeURIComponent(eventType)}`);
                return {};
            });

            http.flushAllExpected();
            await client.getRoomAccountData(eventType, roomId);
        });
    });

    // @ts-ignore
    describe('setAccountData', () => {
        // @ts-ignore
        it('should call the right endpoint', async () => {
            const {client, http, hsUrl} = createTestClient();

            const eventType = "io.t2bot.test.data";
            const userId = "@test:example.org";
            const eventContent = {test: 123};

            client.getUserId = () => Promise.resolve(userId);

            http.when("PUT", "/_matrix/client/r0/user").respond(200, (path, content) => {
                expect(path).toEqual(`${hsUrl}/_matrix/client/r0/user/${encodeURIComponent(userId)}/account_data/${encodeURIComponent(eventType)}`);
                expect(content).toMatchObject(eventContent);
                return {};
            });

            http.flushAllExpected();
            await client.setAccountData(eventType, eventContent);
        });
    });

    // @ts-ignore
    describe('setRoomAccountData', () => {
        // @ts-ignore
        it('should call the right endpoint', async () => {
            const {client, http, hsUrl} = createTestClient();

            const eventType = "io.t2bot.test.data";
            const roomId = "!test:example.org";
            const userId = "@test:example.org";
            const eventContent = {test: 123};

            client.getUserId = () => Promise.resolve(userId);

            http.when("PUT", "/_matrix/client/r0/user").respond(200, (path, content) => {
                expect(path).toEqual(`${hsUrl}/_matrix/client/r0/user/${encodeURIComponent(userId)}/rooms/${encodeURIComponent(roomId)}/account_data/${encodeURIComponent(eventType)}`);
                expect(content).toMatchObject(eventContent);
                return {};
            });

            http.flushAllExpected();
            await client.setRoomAccountData(eventType, roomId, eventContent);
        });
    });

    // @ts-ignore
    describe('createRoomAlias', () => {
        // @ts-ignore
        it('should call the right endpoint', async () => {
            const {client, http, hsUrl} = createTestClient();

            const alias = "#test:example.org";
            const roomId = "!abc:example.org";

            http.when("PUT", "/_matrix/client/r0/directory/room/").respond(200, (path, content) => {
                expect(path).toEqual(`${hsUrl}/_matrix/client/r0/directory/room/${encodeURIComponent(alias)}`);
                expect(content).toMatchObject({room_id: roomId});
                return {};
            });

            http.flushAllExpected();
            await client.createRoomAlias(alias, roomId);
        });
    });

    // @ts-ignore
    describe('deleteRoomAlias', () => {
        // @ts-ignore
        it('should call the right endpoint', async () => {
            const {client, http, hsUrl} = createTestClient();

            const alias = "#test:example.org";

            http.when("DELETE", "/_matrix/client/r0/directory/room/").respond(200, (path, content) => {
                expect(path).toEqual(`${hsUrl}/_matrix/client/r0/directory/room/${encodeURIComponent(alias)}`);
                return {};
            });

            http.flushAllExpected();
            await client.deleteRoomAlias(alias);
        });
    });

    // @ts-ignore
    describe('setDirectoryVisibility', () => {
        // @ts-ignore
        it('should call the right endpoint', async () => {
            const {client, http, hsUrl} = createTestClient();

            const roomId = "!test:example.org";
            const visibility = "public";

            http.when("PUT", "/_matrix/client/r0/directory/list/room/").respond(200, (path, content) => {
                expect(path).toEqual(`${hsUrl}/_matrix/client/r0/directory/list/room/${encodeURIComponent(roomId)}`);
                expect(content).toMatchObject({visibility: visibility});
                return {};
            });

            http.flushAllExpected();
            await client.setDirectoryVisibility(roomId, visibility);
        });
    });

    // @ts-ignore
    describe('getDirectoryVisibility', () => {
        // @ts-ignore
        it('should call the right endpoint', async () => {
            const {client, http, hsUrl} = createTestClient();

            const roomId = "!test:example.org";

            http.when("GET", "/_matrix/client/r0/directory/list/room/").respond(200, (path, content) => {
                expect(path).toEqual(`${hsUrl}/_matrix/client/r0/directory/list/room/${encodeURIComponent(roomId)}`);
                return {};
            });

            http.flushAllExpected();
            await client.getDirectoryVisibility(roomId);
        });

        // @ts-ignore
        it('should return the right visibility string', async () => {
            const {client, http} = createTestClient();

            const roomId = "!test:example.org";
            const visibility = "public";

            http.when("GET", "/_matrix/client/r0/directory/list/room/").respond(200, {visibility: visibility});

            http.flushAllExpected();
            const result = await client.getDirectoryVisibility(roomId);
            expect(result).toEqual(visibility);
        });
    });

    // @ts-ignore
    describe('resolveRoom', () => {
        // @ts-ignore
        it('should return the raw room ID if given an ID', async () => {
            const {client} = createTestClient();

            const roomId = "!test:example.org";
            const result = await client.resolveRoom(roomId);
            expect(result).toEqual(roomId);
        });

        // @ts-ignore
        it('should try to look up room aliases', async () => {
            const {client} = createTestClient();

            const roomId = "!abc123:example.org";
            const alias = "#test:example.org";

            const spy = simple.stub().returnWith(new Promise(((resolve, reject) => resolve({
                roomId: roomId,
                residentServers: []
            }))));
            client.lookupRoomAlias = spy;

            const result = await client.resolveRoom(alias);
            expect(result).toEqual(roomId);
            expect(spy.callCount).toBe(1);
        });

        // @ts-ignore
        it('should error on invalid identifiers', async () => {
            const {client} = createTestClient();

            try {
                await client.resolveRoom("NOT A ROOM");

                // noinspection ExceptionCaughtLocallyJS
                throw new Error("Failed to throw an error on an invalid ID");
            } catch (e) {
                expect(e.message).toEqual("Invalid room ID or alias");
            }
        });
    });

    // @ts-ignore
    describe('lookupRoomAlias', () => {
        // @ts-ignore
        it('should call the right endpoint', async () => {
            const {client, http, hsUrl} = createTestClient();

            const roomId = "!abc123:example.org";
            const alias = "#test:example.org";
            const servers = ["example.org", "localhost"];

            http.when("GET", "/_matrix/client/r0/directory/room/").respond(200, (path, content) => {
                expect(path).toEqual(`${hsUrl}/_matrix/client/r0/directory/room/${encodeURIComponent(alias)}`);
                return {room_id: roomId, servers: servers};
            });

            http.flushAllExpected();
            await client.lookupRoomAlias(alias);
        });

        // @ts-ignore
        it('should return a translated response', async () => {
            const {client, http} = createTestClient();

            const roomId = "!abc123:example.org";
            const alias = "#test:example.org";
            const servers = ["example.org", "localhost"];

            http.when("GET", "/_matrix/client/r0/directory/room/").respond(200, {room_id: roomId, servers: servers});

            http.flushAllExpected();
            const result = await client.lookupRoomAlias(alias);
            expect(result).toMatchObject({roomId: roomId, residentServers: servers});
        });
    });

    // @ts-ignore
    describe('inviteUser', () => {
        // @ts-ignore
        it('should call the right endpoint', async () => {
            const {client, http, hsUrl} = createTestClient();

            const roomId = "!abc123:example.org";
            const userId = "@example:matrix.org";

            http.when("POST", "/_matrix/client/r0/rooms").respond(200, (path, content) => {
                expect(path).toEqual(`${hsUrl}/_matrix/client/r0/rooms/${encodeURIComponent(roomId)}/invite`);
                expect(content).toMatchObject({user_id: userId});
                return {};
            });

            http.flushAllExpected();
            await client.inviteUser(userId, roomId);
        });
    });

    // @ts-ignore
    describe('kickUser', () => {
        // @ts-ignore
        it('should call the right endpoint', async () => {
            const {client, http, hsUrl} = createTestClient();

            const roomId = "!abc123:example.org";
            const userId = "@example:matrix.org";

            http.when("POST", "/_matrix/client/r0/rooms").respond(200, (path, content) => {
                expect(path).toEqual(`${hsUrl}/_matrix/client/r0/rooms/${encodeURIComponent(roomId)}/kick`);
                expect(content).toMatchObject({user_id: userId});
                return {};
            });

            http.flushAllExpected();
            await client.kickUser(userId, roomId);
        });

        // @ts-ignore
        it('should support a reason', async () => {
            const {client, http, hsUrl} = createTestClient();

            const roomId = "!abc123:example.org";
            const userId = "@example:matrix.org";
            const reason = "Excessive unit testing";

            http.when("POST", "/_matrix/client/r0/rooms").respond(200, (path, content) => {
                expect(path).toEqual(`${hsUrl}/_matrix/client/r0/rooms/${encodeURIComponent(roomId)}/kick`);
                expect(content).toMatchObject({user_id: userId, reason: reason});
                return {};
            });

            http.flushAllExpected();
            await client.kickUser(userId, roomId, reason);
        });
    });

    // @ts-ignore
    describe('banUser', () => {
        // @ts-ignore
        it('should call the right endpoint', async () => {
            const {client, http, hsUrl} = createTestClient();

            const roomId = "!abc123:example.org";
            const userId = "@example:matrix.org";

            http.when("POST", "/_matrix/client/r0/rooms").respond(200, (path, content) => {
                expect(path).toEqual(`${hsUrl}/_matrix/client/r0/rooms/${encodeURIComponent(roomId)}/ban`);
                expect(content).toMatchObject({user_id: userId});
                return {};
            });

            http.flushAllExpected();
            await client.banUser(userId, roomId);
        });

        // @ts-ignore
        it('should support a reason', async () => {
            const {client, http, hsUrl} = createTestClient();

            const roomId = "!abc123:example.org";
            const userId = "@example:matrix.org";
            const reason = "Excessive unit testing";

            http.when("POST", "/_matrix/client/r0/rooms").respond(200, (path, content) => {
                expect(path).toEqual(`${hsUrl}/_matrix/client/r0/rooms/${encodeURIComponent(roomId)}/ban`);
                expect(content).toMatchObject({user_id: userId, reason: reason});
                return {};
            });

            http.flushAllExpected();
            await client.banUser(userId, roomId, reason);
        });
    });

    // @ts-ignore
    describe('unbanUser', () => {
        // @ts-ignore
        it('should call the right endpoint', async () => {
            const {client, http, hsUrl} = createTestClient();

            const roomId = "!abc123:example.org";
            const userId = "@example:matrix.org";

            http.when("POST", "/_matrix/client/r0/rooms").respond(200, (path, content) => {
                expect(path).toEqual(`${hsUrl}/_matrix/client/r0/rooms/${encodeURIComponent(roomId)}/unban`);
                expect(content).toMatchObject({user_id: userId});
                return {};
            });

            http.flushAllExpected();
            await client.unbanUser(userId, roomId);
        });
    });

    // @ts-ignore
    describe('getUserId', () => {
        // @ts-ignore
        it('should return the user ID if it is already known', async () => {
            const {client} = createTestClient();

            const userId = "@example:matrix.org";
            (<any>client).userId = userId;

            const result = await client.getUserId();
            expect(result).toEqual(userId);
        });

        // @ts-ignore
        it('should request the user ID if it is not known', async () => {
            const {client, http} = createTestClient();

            const userId = "@example:matrix.org";

            http.when("GET", "/_matrix/client/r0/account/whoami").respond(200, {user_id: userId});

            http.flushAllExpected();
            const result = await client.getUserId();
            expect(result).toEqual(userId);
        });
    });

    // @ts-ignore
    describe('stop', () => {
        // @ts-ignore
        it('should stop when requested', async () => {
            const {client, http} = createTestClient();

            (<any>client).userId = "@not_used:example.org"; // to prevent calls to /whoami

            const max = 5;
            let count = 0;

            const waitPromise = new Promise((resolve, reject) => {
                for (let i = 0; i <= max * 2; i++) {
                    http.when("GET", "/_matrix/client/r0/sync").respond(200, (path, content) => {
                        expect(count).toBeLessThan(max + 1);
                        count++;
                        if (count === max) {
                            client.stop();

                            // Wait a bit to ensure the client doesn't call /sync anymore
                            setTimeout(resolve, 3000);
                        }
                        return {next_batch: "123"};
                    });
                }
            });

            http.flushAllExpected().catch(() => false);
            await client.start();
            expect(count).toBeLessThan(max);
            await waitPromise;
            expect(count).toBe(max);
        }).timeout(10000);
    });

    // @ts-ignore
    describe('start', () => {
        // @ts-ignore
        it('should use an existing filter if one is present', async () => {
            const storage = new MemoryStorageProvider();
            const {client, http} = createTestClient(storage);

            (<any>client).userId = "@notused:example.org"; // to prevent calls to /whoami

            const filter = {rooms: {limit: 12}};

            simple.mock(storage, "getFilter").returnWith({id: 12, filter: filter});

            http.when("GET", "/_matrix/client/r0/sync").respond(200, (path, content) => {
                client.stop();
                return {next_batch: "123"};
            });

            http.flushAllExpected();
            await client.start(filter);
        });

        // @ts-ignore
        it('should create a filter when the stored filter is outdated', async () => {
            const storage = new MemoryStorageProvider();
            const {client, http, hsUrl} = createTestClient(storage);

            const userId = "@testuser:example.org";
            (<any>client).userId = userId; // to prevent calls to /whoami

            const filter = {rooms: {limit: 12}};
            const filterId = "abc";

            simple.mock(storage, "getFilter").returnWith({id: filterId + "__WRONG", filter: {wrong_filter: 1}});
            const setFilterFn = simple.mock(storage, "setFilter").callFn(filterObj => {
                expect(filterObj).toBeDefined();
                expect(filterObj.id).toEqual(filterId);
                expect(filterObj.filter).toMatchObject(filter);
            });

            http.when("POST", "/_matrix/client/r0/user").respond(200, (path, content) => {
                expect(path).toEqual(`${hsUrl}/_matrix/client/r0/user/${encodeURIComponent(userId)}/filter`);
                expect(content).toMatchObject(filter);
                client.stop(); // avoid a sync early
                return {filter_id: filterId};
            });

            http.flushAllExpected();
            await client.start(filter);
            expect(setFilterFn.callCount).toBe(1);
        });

        // @ts-ignore
        it('should create a filter when there is no stored filter', async () => {
            const storage = new MemoryStorageProvider();
            const {client, http, hsUrl} = createTestClient(storage);

            const userId = "@testuser:example.org";
            (<any>client).userId = userId; // to prevent calls to /whoami

            const filter = {rooms: {limit: 12}};
            const filterId = "abc";

            const getFilterFn = simple.mock(storage, "getFilter").returnWith(null);
            const setFilterFn = simple.mock(storage, "setFilter").callFn(filterObj => {
                expect(filterObj).toBeDefined();
                expect(filterObj.id).toEqual(filterId);
                expect(filterObj.filter).toMatchObject(filter);
            });

            http.when("POST", "/_matrix/client/r0/user").respond(200, (path, content) => {
                expect(path).toEqual(`${hsUrl}/_matrix/client/r0/user/${encodeURIComponent(userId)}/filter`);
                expect(content).toMatchObject(filter);
                client.stop(); // avoid a sync early
                return {filter_id: filterId};
            });

            http.flushAllExpected();
            await client.start(filter);
            expect(getFilterFn.callCount).toBe(1);
            expect(setFilterFn.callCount).toBe(1);
        });

        // @ts-ignore
        it('should use the filter ID when syncing', async () => {
            const storage = new MemoryStorageProvider();
            const {client, http} = createTestClient(storage);

            (<any>client).userId = "@notused:example.org"; // to prevent calls to /whoami

            const filter = {rooms: {limit: 12}};
            const filterId = "abc12345";

            simple.mock(storage, "getFilter").returnWith({id: filterId, filter: filter});

            http.when("GET", "/_matrix/client/r0/sync").respond(200, (path, content, req) => {
                expect(req).toBeDefined();
                expect(req.opts.qs.filter).toEqual(filterId);
                client.stop();
                return {next_batch: "1234"};
            });

            http.flushAllExpected();
            await client.start(filter);
        });

        // @ts-ignore
        it('should make sync requests with the new token', async () => {
            const storage = new MemoryStorageProvider();
            const {client, http} = createTestClient(storage);

            (<any>client).userId = "@notused:example.org"; // to prevent calls to /whoami

            const filter = {rooms: {limit: 12}};
            const filterId = "abc12345";
            const secondToken = "second";

            const waitPromise = new Promise(((resolve, reject) => {
                simple.mock(storage, "getFilter").returnWith({id: filterId, filter: filter});
                const setSyncTokenFn = simple.mock(storage, "setSyncToken").callFn(newToken => {
                    expect(newToken).toEqual(secondToken);
                    if (setSyncTokenFn.callCount === 2) resolve();
                });
            }));

            http.when("GET", "/_matrix/client/r0/sync").respond(200, (path, content, req) => {
                expect(req).toBeDefined();
                expect(req.opts.qs.since).toBeUndefined();
                return {next_batch: secondToken};
            });
            http.when("GET", "/_matrix/client/r0/sync").respond(200, (path, content, req) => {
                expect(req).toBeDefined();
                expect(req.opts.qs.since).toEqual(secondToken);
                client.stop();
                return {next_batch: secondToken};
            });

            http.flushAllExpected();
            await client.start(filter);
            await waitPromise;
        });

        // @ts-ignore
        it('should read the sync token from the store', async () => {
            const storage = new MemoryStorageProvider();
            const {client, http} = createTestClient(storage);

            (<any>client).userId = "@notused:example.org"; // to prevent calls to /whoami

            const filter = {rooms: {limit: 12}};
            const filterId = "abc12345";
            const syncToken = "testing";

            simple.mock(storage, "getFilter").returnWith({id: filterId, filter: filter});
            const getSyncTokenFn = simple.mock(storage, "getSyncToken").returnWith(syncToken);
            const waitPromise = new Promise(((resolve, reject) => {
                simple.mock(storage, "setSyncToken").callFn(newToken => {
                    expect(newToken).toEqual(syncToken);
                    resolve();
                });
            }));

            http.when("GET", "/_matrix/client/r0/sync").respond(200, (path, content, req) => {
                expect(req).toBeDefined();

                expect(req.opts.qs.since).toEqual(syncToken);
                client.stop();

                return {next_batch: syncToken};
            });

            http.flushAllExpected();
            await client.start(filter);
            expect(getSyncTokenFn.callCount).toBe(1);
            await waitPromise;
        });

        // @ts-ignore
        it('should use the syncing presence variable', async () => {
            const storage = new MemoryStorageProvider();
            const {client, http} = createTestClient(storage);

            (<any>client).userId = "@notused:example.org"; // to prevent calls to /whoami

            const filter = {rooms: {limit: 12}};
            const filterId = "abc12345";
            const presence = "online";

            simple.mock(storage, "getFilter").returnWith({id: filterId, filter: filter});

            http.when("GET", "/_matrix/client/r0/sync").respond(200, (path, content, req) => {
                expect(req).toBeDefined();
                expect(req.opts.qs.presence).toBeUndefined();
                client.syncingPresence = presence;
                return {next_batch: "testing"};
            });
            http.when("GET", "/_matrix/client/r0/sync").respond(200, (path, content, req) => {
                expect(req).toBeDefined();
                expect(req.opts.qs.presence).toEqual(presence);
                client.stop();
                return {next_batch: "testing"};
            });

            http.flushAllExpected();
            await client.start(filter);
        });
    });

    // @ts-ignore
    describe('processSync', () => {

        interface ProcessSyncClient {
            userId: string;

            processSync(raw: any): Promise<any>;
        }

        // @ts-ignore
        it('should process left rooms', async () => {
            const {client: realClient} = createTestClient();
            const client = <ProcessSyncClient>(<any>realClient);

            const userId = "@syncing:example.org";
            const roomId = "!testing:example.org";
            const events = [
                {
                    type: "m.room.member",
                    state_key: userId,
                    unsigned: {age: 0},
                },
            ];

            client.userId = userId;

            const spy = simple.stub().callFn((rid, ev) => {
                expect(ev).toMatchObject(events[0]);
                expect(rid).toEqual(roomId);
            });
            realClient.on("room.leave", spy);

            const roomsObj = {};
            roomsObj[roomId] = {timeline: {events: events}};
            await client.processSync({rooms: {leave: roomsObj}});
            expect(spy.callCount).toBe(1);
        });

        // @ts-ignore
        it('should use the most recent leave event', async () => {
            const {client: realClient} = createTestClient();
            const client = <ProcessSyncClient>(<any>realClient);

            const userId = "@syncing:example.org";
            const roomId = "!testing:example.org";
            const events = [
                {
                    type: "m.room.member",
                    state_key: userId,
                    unsigned: {age: 2},
                },
                {
                    type: "m.room.member",
                    state_key: userId,
                    unsigned: {age: 1},
                },
                {
                    type: "m.room.member",
                    state_key: userId,
                    unsigned: {age: 3},
                },
            ];

            client.userId = userId;

            const spy = simple.stub().callFn((rid, ev) => {
                expect(ev).toMatchObject(events[1]);
                expect(rid).toEqual(roomId);
            });
            realClient.on("room.leave", spy);

            const roomsObj = {};
            roomsObj[roomId] = {timeline: {events: events}};
            await client.processSync({rooms: {leave: roomsObj}});
            expect(spy.callCount).toBe(1);
        });

        // @ts-ignore
        it('should not be affected by irrelevant events during leaves', async () => {
            const {client: realClient} = createTestClient();
            const client = <ProcessSyncClient>(<any>realClient);

            const userId = "@syncing:example.org";
            const roomId = "!testing:example.org";
            const events = [
                {
                    type: "m.room.not_member",
                    state_key: userId,
                    unsigned: {age: 1},
                },
                {
                    type: "m.room.member",
                    state_key: userId,
                    unsigned: {age: 1},
                },
                {
                    type: "m.room.member",
                    state_key: userId + "_wrong_member",
                    unsigned: {age: 1},
                },
            ];

            client.userId = userId;

            const spy = simple.stub().callFn((rid, ev) => {
                expect(ev).toMatchObject(events[1]);
                expect(rid).toEqual(roomId);
            });
            realClient.on("room.leave", spy);

            const roomsObj = {};
            roomsObj[roomId] = {timeline: {events: events}};
            await client.processSync({rooms: {leave: roomsObj}});
            expect(spy.callCount).toBe(1);
        });

        // @ts-ignore
        it('should not process leaves detached from events', async () => {
            const {client: realClient} = createTestClient();
            const client = <ProcessSyncClient>(<any>realClient);

            const userId = "@syncing:example.org";
            const roomId = "!testing:example.org";
            const events = [
                {
                    type: "m.room.not_member",
                    state_key: userId,
                    unsigned: {age: 1},
                },
                // Intentionally don't include a membership event
                // {
                //     type: "m.room.member",
                //     state_key: userId,
                //     unsigned: {age: 1},
                // },
                {
                    type: "m.room.member",
                    state_key: userId + "_wrong_member",
                    unsigned: {age: 1},
                },
            ];

            client.userId = userId;

            const spy = simple.stub().callFn((rid, ev) => {
                // expect(ev).toMatchObject(events[1]);
                expect(rid).toEqual(roomId);
            });
            realClient.on("room.leave", spy);

            const roomsObj = {};
            roomsObj[roomId] = {timeline: {events: events}};
            await client.processSync({rooms: {leave: roomsObj}});
            expect(spy.callCount).toBe(0);
        });

        // @ts-ignore
        it('should not get hung up on not having an age available for leaves', async () => {
            const {client: realClient} = createTestClient();
            const client = <ProcessSyncClient>(<any>realClient);

            const userId = "@syncing:example.org";
            const roomId = "!testing:example.org";
            const events = [
                {
                    type: "m.room.member",
                    state_key: userId,
                }
            ];

            client.userId = userId;

            const spy = simple.stub().callFn((rid, ev) => {
                expect(ev).toMatchObject(events[0]);
                expect(rid).toEqual(roomId);
            });
            realClient.on("room.leave", spy);

            const roomsObj = {};
            roomsObj[roomId] = {timeline: {events: events}};
            await client.processSync({rooms: {leave: roomsObj}});
            expect(spy.callCount).toBe(1);
        });

        // @ts-ignore
        it('should process room invites', async () => {
            const {client: realClient} = createTestClient();
            const client = <ProcessSyncClient>(<any>realClient);

            const userId = "@syncing:example.org";
            const roomId = "!testing:example.org";
            const events = [
                // TODO: Surely the 'invite' membership should be in some sort of content field?
                {
                    type: "m.room.member",
                    state_key: userId,
                    unsigned: {age: 0},
                    content: {membership: "invite"},
                },
            ];

            client.userId = userId;

            const spy = simple.stub().callFn((rid, ev) => {
                expect(ev).toMatchObject(events[0]);
                expect(rid).toEqual(roomId);
            });
            realClient.on("room.invite", spy);

            const roomsObj = {};
            roomsObj[roomId] = {invite_state: {events: events}};
            await client.processSync({rooms: {invite: roomsObj}});
            expect(spy.callCount).toBe(1);
        });

        // @ts-ignore
        it('should use the most recent invite event', async () => {
            const {client: realClient} = createTestClient();
            const client = <ProcessSyncClient>(<any>realClient);

            const userId = "@syncing:example.org";
            const roomId = "!testing:example.org";
            const events = [
                // TODO: Surely the 'invite' membership should be in some sort of content field?
                {
                    type: "m.room.member",
                    state_key: userId,
                    unsigned: {age: 2},
                    content: {membership: "invite"},
                },
                {
                    type: "m.room.member",
                    state_key: userId,
                    unsigned: {age: 1},
                    content: {membership: "invite"},
                },
                {
                    type: "m.room.member",
                    state_key: userId,
                    unsigned: {age: 3},
                    content: {membership: "invite"},
                },
            ];

            client.userId = userId;

            const spy = simple.stub().callFn((rid, ev) => {
                expect(ev).toMatchObject(events[1]);
                expect(rid).toEqual(roomId);
            });
            realClient.on("room.invite", spy);

            const roomsObj = {};
            roomsObj[roomId] = {invite_state: {events: events}};
            await client.processSync({rooms: {invite: roomsObj}});
            expect(spy.callCount).toBe(1);
        });

        // @ts-ignore
        it('should not be affected by irrelevant events during invites', async () => {
            const {client: realClient} = createTestClient();
            const client = <ProcessSyncClient>(<any>realClient);

            const userId = "@syncing:example.org";
            const roomId = "!testing:example.org";
            const events = [
                // TODO: Surely the 'invite' membership should be in some sort of content field?
                {
                    type: "m.room.not_member",
                    state_key: userId,
                    unsigned: {age: 0},
                    content: {membership: "invite"},
                },
                {
                    type: "m.room.member",
                    state_key: userId,
                    unsigned: {age: 0},
                    content: {membership: "invite"},
                },
                {
                    type: "m.room.member",
                    state_key: userId + "_wrong_member",
                    unsigned: {age: 0},
                    content: {membership: "invite"},
                },
            ];

            client.userId = userId;

            const spy = simple.stub().callFn((rid, ev) => {
                expect(ev).toMatchObject(events[1]);
                expect(rid).toEqual(roomId);
            });
            realClient.on("room.invite", spy);

            const roomsObj = {};
            roomsObj[roomId] = {invite_state: {events: events}};
            await client.processSync({rooms: {invite: roomsObj}});
            expect(spy.callCount).toBe(1);
        });

        // @ts-ignore
        it('should not process invites detached from events', async () => {
            const {client: realClient} = createTestClient();
            const client = <ProcessSyncClient>(<any>realClient);

            const userId = "@syncing:example.org";
            const roomId = "!testing:example.org";
            const events = [
                // TODO: Surely the 'invite' membership should be in some sort of content field?
                {
                    type: "m.room.not_member",
                    state_key: userId,
                    unsigned: {age: 0},
                    content: {membership: "invite"},
                },
                // Intentionally don't send a membership event
                // {
                //     type: "m.room.member",
                //     state_key: userId,
                //     unsigned: {age: 0},
                //     content: {membership: "invite"},
                // },
                {
                    type: "m.room.member",
                    state_key: userId + "_wrong_member",
                    unsigned: {age: 0},
                    content: {membership: "invite"},
                },
            ];

            client.userId = userId;

            const spy = simple.stub().callFn((rid, ev) => {
                // expect(ev).toMatchObject(events[1]);
                expect(rid).toEqual(roomId);
            });
            realClient.on("room.invite", spy);

            const roomsObj = {};
            roomsObj[roomId] = {invite_state: {events: events}};
            await client.processSync({rooms: {invite: roomsObj}});
            expect(spy.callCount).toBe(0);
        });

        // @ts-ignore
        it('should not get hung up by not having an age available for invites', async () => {
            const {client: realClient} = createTestClient();
            const client = <ProcessSyncClient>(<any>realClient);

            const userId = "@syncing:example.org";
            const roomId = "!testing:example.org";
            const events = [
                // TODO: Surely the 'invite' membership should be in some sort of content field?
                {
                    type: "m.room.member",
                    state_key: userId,
                    unsigned: {age: 0},
                    content: {membership: "invite"},
                },
            ];

            client.userId = userId;

            const spy = simple.stub().callFn((rid, ev) => {
                expect(ev).toMatchObject(events[0]);
                expect(rid).toEqual(roomId);
            });
            realClient.on("room.invite", spy);

            const roomsObj = {};
            roomsObj[roomId] = {invite_state: {events: events}};
            await client.processSync({rooms: {invite: roomsObj}});
            expect(spy.callCount).toBe(1);
        });

        // @ts-ignore
        it('should process room joins', async () => {
            const {client: realClient} = createTestClient();
            const client = <ProcessSyncClient>(<any>realClient);

            const userId = "@syncing:example.org";
            const roomId = "!testing:example.org";

            client.userId = userId;

            const spy = simple.stub().callFn((rid) => {
                expect(rid).toEqual(roomId);
            });
            realClient.on("room.join", spy);

            const roomsObj = {};
            roomsObj[roomId] = {};
            await client.processSync({rooms: {join: roomsObj}});
            expect(spy.callCount).toBe(1);
        });

        // @ts-ignore
        it('should not duplicate room joins', async () => {
            const {client: realClient} = createTestClient();
            const client = <ProcessSyncClient>(<any>realClient);

            const userId = "@syncing:example.org";
            const roomId = "!testing:example.org";

            client.userId = userId;

            const spy = simple.stub().callFn((rid) => {
                expect(rid).toEqual(roomId);
            });
            realClient.on("room.join", spy);

            const roomsObj = {};
            roomsObj[roomId] = {};
            await client.processSync({rooms: {join: roomsObj}});
            expect(spy.callCount).toBe(1);
            await client.processSync({rooms: {join: roomsObj}});
            expect(spy.callCount).toBe(1);
        });

        // @ts-ignore
        it('should not break with missing properties', async () => {
            const {client: realClient} = createTestClient();
            const client = <ProcessSyncClient>(<any>realClient);

            client.userId = "@syncing:example.org";

            await client.processSync({});
            await client.processSync({rooms: {}});
            await client.processSync({rooms: {join: {}, leave: {}, invite: {}}});
            await client.processSync({rooms: {join: {"!test": {}}, leave: {"!test": {}}, invite: {"!test": {}}}});
            await client.processSync({
                rooms: {
                    join: {"!test": {timeline: {}}},
                    leave: {"!test": {timeline: {}}},
                    invite: {"!test": {invite_state: {}}}
                }
            });
            await client.processSync({
                rooms: {
                    join: {"!test": {timeline: {events: []}}},
                    leave: {"!test": {timeline: {events: []}}},
                    invite: {"!test": {invite_state: {events: []}}}
                }
            });
        });

        // @ts-ignore
        it('should process events for joined rooms', async () => {
            const {client: realClient} = createTestClient();
            const client = <ProcessSyncClient>(<any>realClient);

            const userId = "@syncing:example.org";
            const roomId = "!testing:example.org";
            const events = [
                {
                    type: "m.room.not_message",
                    content: {body: "hello world 1"},
                },
                {
                    type: "m.room.message",
                    content: {body: "hello world 2"},
                },
                {
                    type: "m.room.not_message",
                    content: {body: "hello world 3"},
                },
                {
                    type: "m.room.message",
                    content: {body: "hello world 4"},
                },
            ];

            client.userId = userId;

            const joinSpy = simple.stub();
            const inviteSpy = simple.stub();
            const leaveSpy = simple.stub();
            const messageSpy = simple.stub().callFn((rid, ev) => {
                expect(rid).toEqual(roomId);
                expect(events).toContain(ev);
                expect(ev["type"]).toEqual("m.room.message");
            });
            const eventSpy = simple.stub().callFn((rid, ev) => {
                expect(rid).toEqual(roomId);
                expect(events).toContain(ev);
            });
            realClient.on("room.join", joinSpy);
            realClient.on("room.invite", inviteSpy);
            realClient.on("room.leave", leaveSpy);
            realClient.on("room.message", messageSpy);
            realClient.on("room.event", eventSpy);

            const roomsObj = {};
            roomsObj[roomId] = {timeline: {events: events}, invite_state: {events: events}};
            await client.processSync({rooms: {join: roomsObj, leave: roomsObj, invite: roomsObj}});
            expect(joinSpy.callCount).toBe(1); // We'll technically be joining the room for the first time
            expect(inviteSpy.callCount).toBe(0);
            expect(leaveSpy.callCount).toBe(0);
            expect(messageSpy.callCount).toBe(2);
            expect(eventSpy.callCount).toBe(4);
        });

        // @ts-ignore
        it('should process tombstone events', async () => {
            const {client: realClient} = createTestClient();
            const client = <ProcessSyncClient>(<any>realClient);

            const userId = "@syncing:example.org";
            const roomId = "!testing:example.org";
            const events = [
                {
                    type: "m.room.tombstone",
                    content: {body: "hello world 1"},
                    state_key: "",
                },
                {
                    type: "m.room.create",
                    content: {predecessor: {room_id: "!old:example.org"}},
                    state_key: "",
                },
            ];

            client.userId = userId;

            const joinSpy = simple.stub();
            const inviteSpy = simple.stub();
            const leaveSpy = simple.stub();
            const archiveSpy = simple.stub().callFn((rid, ev) => {
                expect(rid).toEqual(roomId);
                expect(events).toContain(ev);
                expect(ev["type"]).toEqual("m.room.tombstone");
            });
            const eventSpy = simple.stub().callFn((rid, ev) => {
                expect(rid).toEqual(roomId);
                expect(events).toContain(ev);
            });
            realClient.on("room.join", joinSpy);
            realClient.on("room.invite", inviteSpy);
            realClient.on("room.leave", leaveSpy);
            realClient.on("room.archived", archiveSpy);
            realClient.on("room.event", eventSpy);

            const roomsObj = {};
            roomsObj[roomId] = {timeline: {events: events}, invite_state: {events: events}};
            await client.processSync({rooms: {join: roomsObj, leave: roomsObj, invite: roomsObj}});
            expect(joinSpy.callCount).toBe(1); // We'll technically be joining the room for the first time
            expect(inviteSpy.callCount).toBe(0);
            expect(leaveSpy.callCount).toBe(0);
            expect(archiveSpy.callCount).toBe(1);
            expect(eventSpy.callCount).toBe(2);
        });

        // @ts-ignore
        it('should process create events with a predecessor', async () => {
            const {client: realClient} = createTestClient();
            const client = <ProcessSyncClient>(<any>realClient);

            const userId = "@syncing:example.org";
            const roomId = "!testing:example.org";
            const events = [
                {
                    type: "m.room.tombstone",
                    content: {body: "hello world 1"},
                    state_key: "",
                },
                {
                    type: "m.room.create",
                    content: {predecessor: {room_id: "!old:example.org"}},
                    state_key: "",
                },
            ];

            client.userId = userId;

            const joinSpy = simple.stub();
            const inviteSpy = simple.stub();
            const leaveSpy = simple.stub();
            const upgradedSpy = simple.stub().callFn((rid, ev) => {
                expect(rid).toEqual(roomId);
                expect(events).toContain(ev);
                expect(ev["type"]).toEqual("m.room.create");
            });
            const eventSpy = simple.stub().callFn((rid, ev) => {
                expect(rid).toEqual(roomId);
                expect(events).toContain(ev);
            });
            realClient.on("room.join", joinSpy);
            realClient.on("room.invite", inviteSpy);
            realClient.on("room.leave", leaveSpy);
            realClient.on("room.upgraded", upgradedSpy);
            realClient.on("room.event", eventSpy);

            const roomsObj = {};
            roomsObj[roomId] = {timeline: {events: events}, invite_state: {events: events}};
            await client.processSync({rooms: {join: roomsObj, leave: roomsObj, invite: roomsObj}});
            expect(joinSpy.callCount).toBe(1); // We'll technically be joining the room for the first time
            expect(inviteSpy.callCount).toBe(0);
            expect(leaveSpy.callCount).toBe(0);
            expect(upgradedSpy.callCount).toBe(1);
            expect(eventSpy.callCount).toBe(2);
        });

        // @ts-ignore
        it('should send events through a processor', async () => {
            const {client: realClient} = createTestClient();
            const client = <ProcessSyncClient>(<any>realClient);

            const userId = "@syncing:example.org";
            const roomId = "!testing:example.org";
            // TODO: Surely the membership should be in some sort of content field?
            const events = [
                {
                    type: "m.room.not_message",
                    content: {body: "hello world 1"},
                },
                {
                    type: "m.room.message",
                    content: {body: "hello world 2"},
                },
                {
                    type: "m.room.member",
                    content: {membership: "invite"},
                    state_key: userId,
                },
                {
                    type: "m.room.member",
                    content: {membership: "join"},
                    state_key: userId,
                },
                {
                    type: "m.room.member",
                    content: {membership: "leave"},
                    state_key: userId,
                },
            ];

            const processor = <IPreprocessor>{
                processEvent: (ev, procClient) => {
                    ev["processed"] = true;
                },
                getSupportedEventTypes: () => ["m.room.member", "m.room.message", "m.room.not_message"],
            };

            client.userId = userId;

            const joinSpy = simple.stub();
            const inviteSpy = simple.stub().callFn((rid, ev) => {
                expect(rid).toEqual(roomId);
                expect(events).toContain(ev);
                expect(ev['processed']).toBeTruthy();
            });
            const leaveSpy = simple.stub().callFn((rid, ev) => {
                expect(rid).toEqual(roomId);
                expect(events).toContain(ev);
                expect(ev['processed']).toBeTruthy();
            });
            const messageSpy = simple.stub().callFn((rid, ev) => {
                expect(rid).toEqual(roomId);
                expect(events).toContain(ev);
                expect(ev['processed']).toBeTruthy();
            });
            const eventSpy = simple.stub().callFn((rid, ev) => {
                expect(rid).toEqual(roomId);
                expect(events).toContain(ev);
                expect(ev['processed']).toBeTruthy();
            });
            realClient.on("room.join", joinSpy);
            realClient.on("room.invite", inviteSpy);
            realClient.on("room.leave", leaveSpy);
            realClient.on("room.message", messageSpy);
            realClient.on("room.event", eventSpy);

            realClient.addPreprocessor(processor);

            const roomsObj = {};
            roomsObj[roomId] = {timeline: {events: events}, invite_state: {events: events}};
            await client.processSync({rooms: {join: roomsObj, leave: roomsObj, invite: roomsObj}});
            expect(joinSpy.callCount).toBe(1);
            expect(inviteSpy.callCount).toBe(1);
            expect(leaveSpy.callCount).toBe(1);
            expect(messageSpy.callCount).toBe(1);
            expect(eventSpy.callCount).toBe(5);
        });

        // @ts-ignore
        it('should send events through the relevant processor', async () => {
            const {client: realClient} = createTestClient();
            const client = <ProcessSyncClient>(<any>realClient);

            const userId = "@syncing:example.org";
            const roomId = "!testing:example.org";
            // TODO: Surely the membership should be in some sort of content field?
            const events = [
                {
                    type: "m.room.not_message",
                    content: {body: "hello world 1"},
                },
                {
                    type: "m.room.message",
                    content: {body: "hello world 2"},
                },
                {
                    type: "m.room.member",
                    content: {membership: "invite"},
                    state_key: userId,
                },
                {
                    type: "m.room.member",
                    content: {membership: "join"},
                    state_key: userId,
                },
                {
                    type: "m.room.member",
                    content: {membership: "leave"},
                    state_key: userId,
                },
            ];

            const processedA = "A";
            const processedB = "B";
            const processorA = <IPreprocessor>{
                processEvent: (ev, procClient) => {
                    ev["processed"] = processedA;
                },
                getSupportedEventTypes: () => ["m.room.message"],
            };
            const processorB = <IPreprocessor>{
                processEvent: (ev, procClient) => {
                    ev["processed"] = processedB;
                },
                getSupportedEventTypes: () => ["m.room.not_message"],
            };

            client.userId = userId;

            const joinSpy = simple.stub();
            const inviteSpy = simple.stub().callFn((rid, ev) => {
                expect(rid).toEqual(roomId);
                expect(events).toContain(ev);
                expect(ev['processed']).toBeUndefined();
            });
            const leaveSpy = simple.stub().callFn((rid, ev) => {
                expect(rid).toEqual(roomId);
                expect(events).toContain(ev);
                expect(ev['processed']).toBeUndefined();
            });
            const messageSpy = simple.stub().callFn((rid, ev) => {
                expect(rid).toEqual(roomId);
                expect(events).toContain(ev);
                expect(ev['processed']).toEqual(processedA);
            });
            const eventSpy = simple.stub().callFn((rid, ev) => {
                expect(rid).toEqual(roomId);
                expect(events).toContain(ev);
                if (ev['type'] === 'm.room.not_message') {
                    expect(ev['processed']).toEqual(processedB);
                }
            });
            realClient.on("room.join", joinSpy);
            realClient.on("room.invite", inviteSpy);
            realClient.on("room.leave", leaveSpy);
            realClient.on("room.message", messageSpy);
            realClient.on("room.event", eventSpy);

            realClient.addPreprocessor(processorA);
            realClient.addPreprocessor(processorB);

            const roomsObj = {};
            roomsObj[roomId] = {timeline: {events: events}, invite_state: {events: events}};
            await client.processSync({rooms: {join: roomsObj, leave: roomsObj, invite: roomsObj}});
            expect(joinSpy.callCount).toBe(1);
            expect(inviteSpy.callCount).toBe(1);
            expect(leaveSpy.callCount).toBe(1);
            expect(messageSpy.callCount).toBe(1);
            expect(eventSpy.callCount).toBe(5);
        });
    });

    // @ts-ignore
    describe('getEvent', () => {
        // @ts-ignore
        it('should call the right endpoint', async () => {
            const {client, http, hsUrl} = createTestClient();

            const roomId = "!abc123:example.org";
            const eventId = "$example:matrix.org";
            const event = {type: "m.room.message"};

            http.when("GET", "/_matrix/client/r0/rooms").respond(200, (path, content) => {
                expect(path).toEqual(`${hsUrl}/_matrix/client/r0/rooms/${encodeURIComponent(roomId)}/event/${encodeURIComponent(eventId)}`);
                return event;
            });

            http.flushAllExpected();
            const result = await client.getEvent(roomId, eventId);
            expect(result).toMatchObject(event);
        });

        // @ts-ignore
        it('should process events', async () => {
            const {client, http, hsUrl} = createTestClient();

            const roomId = "!abc123:example.org";
            const eventId = "$example:matrix.org";
            const event = {type: "m.room.message"};
            const processor = <IPreprocessor>{
                processEvent: (ev, procClient) => {
                    ev["processed"] = true;
                },
                getSupportedEventTypes: () => ["m.room.message"],
            };

            client.addPreprocessor(processor);

            http.when("GET", "/_matrix/client/r0/rooms").respond(200, (path, content) => {
                expect(path).toEqual(`${hsUrl}/_matrix/client/r0/rooms/${encodeURIComponent(roomId)}/event/${encodeURIComponent(eventId)}`);
                return event;
            });

            http.flushAllExpected();
            const result = await client.getEvent(roomId, eventId);
            expect(result).toMatchObject(event);
            expect(result["processed"]).toBeTruthy();
        });
    });

    // @ts-ignore
    describe('getRoomState', () => {
        // @ts-ignore
        it('should call the right endpoint', async () => {
            const {client, http, hsUrl} = createTestClient();

            const roomId = "!abc123:example.org";
            const events = [{type: "m.room.message"}, {type: "m.room.not_message"}];

            http.when("GET", "/_matrix/client/r0/rooms").respond(200, (path, content) => {
                expect(path).toEqual(`${hsUrl}/_matrix/client/r0/rooms/${encodeURIComponent(roomId)}/state`);
                return events;
            });

            http.flushAllExpected();
            const result = await client.getRoomState(roomId);
            expect(result).toBeDefined();
            expect(result.length).toBe(events.length);
            for (let i = 0; i < result.length; i++) {
                expect(result[i]).toMatchObject(events[i]);
            }
        });

        // @ts-ignore
        it('should process events', async () => {
            const {client, http, hsUrl} = createTestClient();

            const roomId = "!abc123:example.org";
            const events = [{type: "m.room.message"}, {type: "m.room.not_message"}];
            const processor = <IPreprocessor>{
                processEvent: (ev, procClient) => {
                    ev["processed"] = true;
                },
                getSupportedEventTypes: () => ["m.room.message"],
            };

            client.addPreprocessor(processor);

            http.when("GET", "/_matrix/client/r0/rooms").respond(200, (path, content) => {
                expect(path).toEqual(`${hsUrl}/_matrix/client/r0/rooms/${encodeURIComponent(roomId)}/state`);
                return events;
            });

            http.flushAllExpected();
            const result = await client.getRoomState(roomId);
            expect(result).toBeDefined();
            expect(result.length).toBe(events.length);
            for (let i = 0; i < result.length; i++) {
                expect(result[i]).toMatchObject(events[i]);
                if (result[i]['type'] === 'm.room.message') {
                    expect(result[i]['processed']).toBeTruthy();
                } else {
                    expect(result[i]['processed']).toBeUndefined();
                }
            }
        });
    });

    // @ts-ignore
    describe('getRoomStateEvent', () => {
        // @ts-ignore
        it('should call the right endpoint with no state key', async () => {
            const {client, http, hsUrl} = createTestClient();

            const roomId = "!abc123:example.org";
            const eventType = "m.room.message";
            const event = {type: "m.room.message"};

            http.when("GET", "/_matrix/client/r0/rooms").respond(200, (path, content) => {
                expect(path).toEqual(`${hsUrl}/_matrix/client/r0/rooms/${encodeURIComponent(roomId)}/state/${encodeURIComponent(eventType)}/`);
                return event;
            });

            http.flushAllExpected();
            const result = await client.getRoomStateEvent(roomId, eventType, "");
            expect(result).toMatchObject(event);
        });

        // @ts-ignore
        it('should call the right endpoint with a state key', async () => {
            const {client, http, hsUrl} = createTestClient();

            const roomId = "!abc123:example.org";
            const eventType = "m.room.message";
            const event = {type: "m.room.message"};
            const stateKey = "testing";

            http.when("GET", "/_matrix/client/r0/rooms").respond(200, (path, content) => {
                expect(path).toEqual(`${hsUrl}/_matrix/client/r0/rooms/${encodeURIComponent(roomId)}/state/${encodeURIComponent(eventType)}/${stateKey}`);
                return event;
            });

            http.flushAllExpected();
            const result = await client.getRoomStateEvent(roomId, eventType, stateKey);
            expect(result).toMatchObject(event);
        });

        // @ts-ignore
        it('should process events with no state key', async () => {
            const {client, http, hsUrl} = createTestClient();

            const roomId = "!abc123:example.org";
            const eventType = "m.room.message";
            const event = {type: "m.room.message"};
            const processor = <IPreprocessor>{
                processEvent: (ev, procClient) => {
                    ev["processed"] = true;
                },
                getSupportedEventTypes: () => ["m.room.message"],
            };

            client.addPreprocessor(processor);

            http.when("GET", "/_matrix/client/r0/rooms").respond(200, (path, content) => {
                expect(path).toEqual(`${hsUrl}/_matrix/client/r0/rooms/${encodeURIComponent(roomId)}/state/${encodeURIComponent(eventType)}/`);
                return event;
            });

            http.flushAllExpected();
            const result = await client.getRoomStateEvent(roomId, eventType, "");
            expect(result).toMatchObject(event);
            expect(result["processed"]).toBeTruthy();
        });

        // @ts-ignore
        it('should process events with a state key', async () => {
            const {client, http, hsUrl} = createTestClient();

            const roomId = "!abc123:example.org";
            const eventType = "m.room.message";
            const event = {type: "m.room.message"};
            const stateKey = "testing";
            const processor = <IPreprocessor>{
                processEvent: (ev, procClient) => {
                    ev["processed"] = true;
                },
                getSupportedEventTypes: () => ["m.room.message"],
            };

            client.addPreprocessor(processor);

            http.when("GET", "/_matrix/client/r0/rooms").respond(200, (path, content) => {
                expect(path).toEqual(`${hsUrl}/_matrix/client/r0/rooms/${encodeURIComponent(roomId)}/state/${encodeURIComponent(eventType)}/${stateKey}`);
                return event;
            });

            http.flushAllExpected();
            const result = await client.getRoomStateEvent(roomId, eventType, stateKey);
            expect(result).toMatchObject(event);
            expect(result["processed"]).toBeTruthy();
        });
    });

    // @ts-ignore
    describe('getUserProfile', () => {
        // @ts-ignore
        it('should call the right endpoint', async () => {
            const {client, http, hsUrl} = createTestClient();

            const userId = "@testing:example.org";
            const profile = {displayname: "testing", avatar_url: "testing", extra: "testing"};

            http.when("GET", "/_matrix/client/r0/profile").respond(200, (path, content) => {
                expect(path).toEqual(`${hsUrl}/_matrix/client/r0/profile/${encodeURIComponent(userId)}`);
                return profile;
            });

            http.flushAllExpected();
            const result = await client.getUserProfile(userId);
            expect(result).toMatchObject(profile);
        });
    });

    // @ts-ignore
    describe('createRoom', () => {
        // @ts-ignore
        it('should call the right endpoint', async () => {
            const {client, http} = createTestClient();

            const roomId = "!something:example.org";

            http.when("POST", "/_matrix/client/r0/createRoom").respond(200, (path, content) => {
                expect(content).toMatchObject({});
                return {room_id: roomId};
            });

            http.flushAllExpected();
            const result = await client.createRoom();
            expect(result).toEqual(roomId);
        });

        // @ts-ignore
        it('should call the right endpoint with all the provided properties', async () => {
            const {client, http} = createTestClient();

            const roomId = "!something:example.org";
            const properties = {
                hello: "world",
                preset: "public_chat",
            };

            http.when("POST", "/_matrix/client/r0/createRoom").respond(200, (path, content) => {
                expect(content).toMatchObject(properties);
                return {room_id: roomId};
            });

            http.flushAllExpected();
            const result = await client.createRoom(properties);
            expect(result).toEqual(roomId);
        });
    });

    // @ts-ignore
    describe('setDisplayName', () => {
        // @ts-ignore
        it('should call the right endpoint', async () => {
            const {client, http, hsUrl} = createTestClient();

            const userId = "@testing:example.org";
            const displayName = "Hello World";

            (<any>client).userId = userId; // avoid /whoami lookup

            http.when("PUT", "/_matrix/client/r0/profile").respond(200, (path, content) => {
                expect(path).toEqual(`${hsUrl}/_matrix/client/r0/profile/${encodeURIComponent(userId)}/displayname`);
                expect(content).toMatchObject({displayname: displayName});
                return {};
            });

            http.flushAllExpected();
            await client.setDisplayName(displayName);
        });
    });

    // @ts-ignore
    describe('setAvatarUrl', () => {
        // @ts-ignore
        it('should call the right endpoint', async () => {
            const {client, http, hsUrl} = createTestClient();

            const userId = "@testing:example.org";
            const displayName = "Hello World";

            (<any>client).userId = userId; // avoid /whoami lookup

            http.when("PUT", "/_matrix/client/r0/profile").respond(200, (path, content) => {
                expect(path).toEqual(`${hsUrl}/_matrix/client/r0/profile/${encodeURIComponent(userId)}/avatar_url`);
                expect(content).toMatchObject({avatar_url: displayName});
                return {};
            });

            http.flushAllExpected();
            await client.setAvatarUrl(displayName);
        });
    });

    // @ts-ignore
    describe('joinRoom', () => {
        // @ts-ignore
        it('should call the right endpoint for room IDs', async () => {
            const {client, http, hsUrl} = createTestClient();

            const roomId = "!testing:example.org";

            (<any>client).userId = "@joins:example.org"; // avoid /whoami lookup

            http.when("POST", "/_matrix/client/r0/join").respond(200, (path, content) => {
                expect(path).toEqual(`${hsUrl}/_matrix/client/r0/join/${encodeURIComponent(roomId)}`);
                return {room_id: roomId};
            });

            http.flushAllExpected();
            const result = await client.joinRoom(roomId);
            expect(result).toEqual(roomId);
        });

        // @ts-ignore
        it('should call the right endpoint with server names', async () => {
            const {client, http, hsUrl} = createTestClient();

            const roomId = "!testing:example.org";
            const serverNames = ['example.org', 'localhost'];

            (<any>client).userId = "@joins:example.org"; // avoid /whoami lookup

            http.when("POST", "/_matrix/client/r0/join").respond(200, (path, content, req) => {
                expect(path).toEqual(`${hsUrl}/_matrix/client/r0/join/${encodeURIComponent(roomId)}`);
                expect(req.opts.qs['server_name'].length).toEqual(serverNames.length);
                for (let i = 0; i < serverNames.length; i++) {
                    expect(req.opts.qs['server_name'][i]).toEqual(serverNames[i]);
                }
                return {room_id: roomId};
            });

            http.flushAllExpected();
            const result = await client.joinRoom(roomId, serverNames);
            expect(result).toEqual(roomId);
        });

        // @ts-ignore
        it('should call the right endpoint for room aliases', async () => {
            const {client, http, hsUrl} = createTestClient();

            const roomAlias = "#abc123:example.org";
            const roomId = "!testing:example.org";

            (<any>client).userId = "@joins:example.org"; // avoid /whoami lookup

            http.when("POST", "/_matrix/client/r0/join").respond(200, (path, content) => {
                expect(path).toEqual(`${hsUrl}/_matrix/client/r0/join/${encodeURIComponent(roomAlias)}`);
                return {room_id: roomId};
            });

            http.flushAllExpected();
            const result = await client.joinRoom(roomAlias);
            expect(result).toEqual(roomId);
        });

        // @ts-ignore
        it('should use a join strategy for room IDs', async () => {
            const {client, http, hsUrl} = createTestClient();

            const roomId = "!testing:example.org";
            const userId = "@joins:example.org";
            const strategy = <IJoinRoomStrategy>{
                joinRoom: (rid: string, uid: string, apiCall: any) => {
                    expect(rid).toEqual(roomId);
                    expect(uid).toEqual(userId);
                    return apiCall(roomId);
                },
            };

            (<any>client).userId = userId; // avoid /whoami lookup
            client.setJoinStrategy(strategy);

            const strategySpy = simple.mock(strategy, "joinRoom").callOriginal();

            http.when("POST", "/_matrix/client/r0/join").respond(200, (path, content) => {
                expect(path).toEqual(`${hsUrl}/_matrix/client/r0/join/${encodeURIComponent(roomId)}`);
                return {room_id: roomId};
            });

            http.flushAllExpected();
            const result = await client.joinRoom(roomId);
            expect(result).toEqual(roomId);
            expect(strategySpy.callCount).toBe(1);
        });

        // @ts-ignore
        it('should use a join strategy for room aliases', async () => {
            const {client, http, hsUrl} = createTestClient();

            const roomId = "!testing:example.org";
            const roomAlias = "#abc123:example.org";
            const userId = "@joins:example.org";
            const strategy = <IJoinRoomStrategy>{
                joinRoom: (rid: string, uid: string, apiCall: any) => {
                    expect(rid).toEqual(roomAlias);
                    expect(uid).toEqual(userId);
                    return apiCall(roomId);
                },
            };

            (<any>client).userId = userId; // avoid /whoami lookup
            client.setJoinStrategy(strategy);

            const strategySpy = simple.mock(strategy, "joinRoom").callOriginal();

            http.when("POST", "/_matrix/client/r0/join").respond(200, (path, content) => {
                expect(path).toEqual(`${hsUrl}/_matrix/client/r0/join/${encodeURIComponent(roomId)}`);
                return {room_id: roomId};
            });

            http.flushAllExpected();
            const result = await client.joinRoom(roomAlias);
            expect(result).toEqual(roomId);
            expect(strategySpy.callCount).toBe(1);
        });
    });

    // @ts-ignore
    describe('getJoinedRooms', () => {
        // @ts-ignore
        it('should call the right endpoint', async () => {
            const {client, http, hsUrl} = createTestClient();

            const roomIds = ["!abc:example.org", "!123:example.org"];

            http.when("GET", "/_matrix/client/r0/joined_rooms").respond(200, (path, content) => {
                expect(path).toEqual(`${hsUrl}/_matrix/client/r0/joined_rooms`);
                return {joined_rooms: roomIds};
            });

            http.flushAllExpected();
            const result = await client.getJoinedRooms();
            expectArrayEquals(roomIds, result);
        });
    });

    // @ts-ignore
    describe('getJoinedRoomMembers', () => {
        // @ts-ignore
        it('should call the right endpoint', async () => {
            const {client, http, hsUrl} = createTestClient();

            const roomId = "!testing:example.org";
            const members = ["@alice:example.org", "@bob:example.org"];

            http.when("GET", "/_matrix/client/r0/rooms").respond(200, (path, content) => {
                expect(path).toEqual(`${hsUrl}/_matrix/client/r0/rooms/${encodeURIComponent(roomId)}/joined_members`);
                const obj = {};
                for (const member of members) obj[member] = {membership: "join"};
                return {joined: obj};
            });

            http.flushAllExpected();
            const result = await client.getJoinedRoomMembers(roomId);
            expectArrayEquals(members, result);
        });
    });

    // @ts-ignore
    describe('leaveRoom', () => {
        // @ts-ignore
        it('should call the right endpoint', async () => {
            const {client, http, hsUrl} = createTestClient();

            const roomId = "!testing:example.org";

            http.when("POST", "/_matrix/client/r0/rooms").respond(200, (path, content) => {
                expect(path).toEqual(`${hsUrl}/_matrix/client/r0/rooms/${encodeURIComponent(roomId)}/leave`);
                return {};
            });

            http.flushAllExpected();
            await client.leaveRoom(roomId);
        });
    });

    // @ts-ignore
    describe('sendReadReceipt', () => {
        // @ts-ignore
        it('should call the right endpoint', async () => {
            const {client, http, hsUrl} = createTestClient();

            const roomId = "!testing:example.org";
            const eventId = "$something:example.org";

            http.when("POST", "/_matrix/client/r0/rooms").respond(200, (path, content) => {
                expect(path).toEqual(`${hsUrl}/_matrix/client/r0/rooms/${encodeURIComponent(roomId)}/receipt/m.read/${encodeURIComponent(eventId)}`);
                return {};
            });

            http.flushAllExpected();
            await client.sendReadReceipt(roomId, eventId);
        });
    });

    // @ts-ignore
    describe('setTyping', () => {
        // @ts-ignore
        it('should call the right endpoint', async () => {
            const {client, http, hsUrl} = createTestClient();

            const roomId = "!testing:example.org";
            const userId = "@test:example.com";
            const typing = true;
            const timeout = 15000; // ms

            client.getUserId = () => Promise.resolve(userId);

            http.when("PUT", "/_matrix/client/r0/rooms").respond(200, (path, content) => {
                expect(path).toEqual(`${hsUrl}/_matrix/client/r0/rooms/${encodeURIComponent(roomId)}/typing/${encodeURIComponent(userId)}`);
                expect(content).toMatchObject({typing: typing, timeout: timeout});
                return {};
            });

            http.flushAllExpected();
            await client.setTyping(roomId, typing, timeout);
        });
    });

    // @ts-ignore
    describe('replyText', () => {
        // @ts-ignore
        it('should call the right endpoint', async () => {
            const {client, http, hsUrl} = createTestClient();

            const roomId = "!testing:example.org";
            const eventId = "$something:example.org";
            const originalEvent = {
                content: {
                    body: "*Hello World*",
                    formatted_body: "<i>Hello World</i>",
                },
                sender: "@abc:example.org",
                event_id: "$abc:example.org",
            };
            const replyText = "<testing1234>";
            const replyHtml = "&lt;testing1234&gt;";

            const expectedContent = {
                "m.relates_to": {
                    "m.in_reply_to": {
                        "event_id": originalEvent.event_id,
                    },
                },
                msgtype: "m.text",
                format: "org.matrix.custom.html",
                body: `> <${originalEvent.sender}> ${originalEvent.content.body}\n\n${replyText}`,
                formatted_body: `<mx-reply><blockquote><a href="https://matrix.to/#/${roomId}/${originalEvent.event_id}">In reply to</a><a href="https://matrix.to/#/${originalEvent.sender}">${originalEvent.sender}</a><br />${originalEvent.content.formatted_body}</blockquote></mx-reply>${replyHtml}`,
            };

            http.when("PUT", "/_matrix/client/r0/rooms").respond(200, (path, content) => {
                const idx = path.indexOf(`${hsUrl}/_matrix/client/r0/rooms/${encodeURIComponent(roomId)}/send/m.room.message/`);
                expect(idx).toBe(0);
                expect(content).toMatchObject(expectedContent);
                return {event_id: eventId};
            });

            http.flushAllExpected();
            const result = await client.replyText(roomId, originalEvent, replyText, replyHtml);
            expect(result).toEqual(eventId);
        });

        // @ts-ignore
        it('should use encoded plain text as the HTML component', async () => {
            const {client, http, hsUrl} = createTestClient();

            const roomId = "!testing:example.org";
            const eventId = "$something:example.org";
            const originalEvent = {
                content: {
                    body: "*Hello World*",
                    formatted_body: "<i>Hello World</i>",
                },
                sender: "@abc:example.org",
                event_id: "$abc:example.org",
            };
            const replyText = "<testing1234>";
            const replyHtml = "&lt;testing1234&gt;";

            const expectedContent = {
                "m.relates_to": {
                    "m.in_reply_to": {
                        "event_id": originalEvent.event_id,
                    },
                },
                msgtype: "m.text",
                format: "org.matrix.custom.html",
                body: `> <${originalEvent.sender}> ${originalEvent.content.body}\n\n${replyText}`,
                formatted_body: `<mx-reply><blockquote><a href="https://matrix.to/#/${roomId}/${originalEvent.event_id}">In reply to</a><a href="https://matrix.to/#/${originalEvent.sender}">${originalEvent.sender}</a><br />${originalEvent.content.formatted_body}</blockquote></mx-reply>${replyHtml}`,
            };

            http.when("PUT", "/_matrix/client/r0/rooms").respond(200, (path, content) => {
                const idx = path.indexOf(`${hsUrl}/_matrix/client/r0/rooms/${encodeURIComponent(roomId)}/send/m.room.message/`);
                expect(idx).toBe(0);
                expect(content).toMatchObject(expectedContent);
                return {event_id: eventId};
            });

            http.flushAllExpected();
            const result = await client.replyText(roomId, originalEvent, replyText);
            expect(result).toEqual(eventId);
        });
    });

    // @ts-ignore
    describe('replyNotice', () => {
        // @ts-ignore
        it('should call the right endpoint', async () => {
            const {client, http, hsUrl} = createTestClient();

            const roomId = "!testing:example.org";
            const eventId = "$something:example.org";
            const originalEvent = {
                content: {
                    body: "*Hello World*",
                    formatted_body: "<i>Hello World</i>",
                },
                sender: "@abc:example.org",
                event_id: "$abc:example.org",
            };
            const replyText = "<testing1234>";
            const replyHtml = "&lt;testing1234&gt;";

            const expectedContent = {
                "m.relates_to": {
                    "m.in_reply_to": {
                        "event_id": originalEvent.event_id,
                    },
                },
                msgtype: "m.notice",
                format: "org.matrix.custom.html",
                body: `> <${originalEvent.sender}> ${originalEvent.content.body}\n\n${replyText}`,
                formatted_body: `<mx-reply><blockquote><a href="https://matrix.to/#/${roomId}/${originalEvent.event_id}">In reply to</a><a href="https://matrix.to/#/${originalEvent.sender}">${originalEvent.sender}</a><br />${originalEvent.content.formatted_body}</blockquote></mx-reply>${replyHtml}`,
            };

            http.when("PUT", "/_matrix/client/r0/rooms").respond(200, (path, content) => {
                const idx = path.indexOf(`${hsUrl}/_matrix/client/r0/rooms/${encodeURIComponent(roomId)}/send/m.room.message/`);
                expect(idx).toBe(0);
                expect(content).toMatchObject(expectedContent);
                return {event_id: eventId};
            });

            http.flushAllExpected();
            const result = await client.replyNotice(roomId, originalEvent, replyText, replyHtml);
            expect(result).toEqual(eventId);
        });

        // @ts-ignore
        it('should use encoded plain text as the HTML component', async () => {
            const {client, http, hsUrl} = createTestClient();

            const roomId = "!testing:example.org";
            const eventId = "$something:example.org";
            const originalEvent = {
                content: {
                    body: "*Hello World*",
                    formatted_body: "<i>Hello World</i>",
                },
                sender: "@abc:example.org",
                event_id: "$abc:example.org",
            };
            const replyText = "<testing1234>";
            const replyHtml = "&lt;testing1234&gt;";

            const expectedContent = {
                "m.relates_to": {
                    "m.in_reply_to": {
                        "event_id": originalEvent.event_id,
                    },
                },
                msgtype: "m.notice",
                format: "org.matrix.custom.html",
                body: `> <${originalEvent.sender}> ${originalEvent.content.body}\n\n${replyText}`,
                formatted_body: `<mx-reply><blockquote><a href="https://matrix.to/#/${roomId}/${originalEvent.event_id}">In reply to</a><a href="https://matrix.to/#/${originalEvent.sender}">${originalEvent.sender}</a><br />${originalEvent.content.formatted_body}</blockquote></mx-reply>${replyHtml}`,
            };

            http.when("PUT", "/_matrix/client/r0/rooms").respond(200, (path, content) => {
                const idx = path.indexOf(`${hsUrl}/_matrix/client/r0/rooms/${encodeURIComponent(roomId)}/send/m.room.message/`);
                expect(idx).toBe(0);
                expect(content).toMatchObject(expectedContent);
                return {event_id: eventId};
            });

            http.flushAllExpected();
            const result = await client.replyNotice(roomId, originalEvent, replyText);
            expect(result).toEqual(eventId);
        });
    });

    // @ts-ignore
    describe('sendNotice', () => {
        // @ts-ignore
        it('should call the right endpoint', async () => {
            const {client, http, hsUrl} = createTestClient();

            const roomId = "!testing:example.org";
            const eventId = "$something:example.org";
            const eventContent = {
                body: "Hello World",
                msgtype: "m.notice",
            };

            http.when("PUT", "/_matrix/client/r0/rooms").respond(200, (path, content) => {
                const idx = path.indexOf(`${hsUrl}/_matrix/client/r0/rooms/${encodeURIComponent(roomId)}/send/m.room.message/`);
                expect(idx).toBe(0);
                expect(content).toMatchObject(eventContent);
                return {event_id: eventId};
            });

            http.flushAllExpected();
            const result = await client.sendNotice(roomId, eventContent.body);
            expect(result).toEqual(eventId);
        });
    });

    // @ts-ignore
    describe('sendText', () => {
        // @ts-ignore
        it('should call the right endpoint', async () => {
            const {client, http, hsUrl} = createTestClient();

            const roomId = "!testing:example.org";
            const eventId = "$something:example.org";
            const eventContent = {
                body: "Hello World",
                msgtype: "m.text",
            };

            http.when("PUT", "/_matrix/client/r0/rooms").respond(200, (path, content) => {
                const idx = path.indexOf(`${hsUrl}/_matrix/client/r0/rooms/${encodeURIComponent(roomId)}/send/m.room.message/`);
                expect(idx).toBe(0);
                expect(content).toMatchObject(eventContent);
                return {event_id: eventId};
            });

            http.flushAllExpected();
            const result = await client.sendText(roomId, eventContent.body);
            expect(result).toEqual(eventId);
        });
    });

    // @ts-ignore
    describe('sendMessage', () => {
        // @ts-ignore
        it('should call the right endpoint', async () => {
            const {client, http, hsUrl} = createTestClient();

            const roomId = "!testing:example.org";
            const eventId = "$something:example.org";
            const eventContent = {
                body: "Hello World",
                msgtype: "m.text",
                sample: true,
            };

            http.when("PUT", "/_matrix/client/r0/rooms").respond(200, (path, content) => {
                const idx = path.indexOf(`${hsUrl}/_matrix/client/r0/rooms/${encodeURIComponent(roomId)}/send/m.room.message/`);
                expect(idx).toBe(0);
                expect(content).toMatchObject(eventContent);
                return {event_id: eventId};
            });

            http.flushAllExpected();
            const result = await client.sendMessage(roomId, eventContent);
            expect(result).toEqual(eventId);
        });
    });

    // @ts-ignore
    describe('sendEvent', () => {
        // @ts-ignore
        it('should call the right endpoint', async () => {
            const {client, http, hsUrl} = createTestClient();

            const roomId = "!testing:example.org";
            const eventId = "$something:example.org";
            const eventType = "io.t2bot.test";
            const eventContent = {
                testing: "hello world",
                sample: true,
            };

            http.when("PUT", "/_matrix/client/r0/rooms").respond(200, (path, content) => {
                const idx = path.indexOf(`${hsUrl}/_matrix/client/r0/rooms/${encodeURIComponent(roomId)}/send/${encodeURIComponent(eventType)}/`);
                expect(idx).toBe(0);
                expect(content).toMatchObject(eventContent);
                return {event_id: eventId};
            });

            http.flushAllExpected();
            const result = await client.sendEvent(roomId, eventType, eventContent);
            expect(result).toEqual(eventId);
        });
    });

    // @ts-ignore
    describe('sendStateEvent', () => {
        // @ts-ignore
        it('should call the right endpoint with no state key', async () => {
            const {client, http, hsUrl} = createTestClient();

            const roomId = "!testing:example.org";
            const eventId = "$something:example.org";
            const stateKey = "";
            const eventType = "m.room.message";
            const eventContent = {
                body: "Hello World",
                msgtype: "m.text",
                sample: true,
            };

            http.when("PUT", "/_matrix/client/r0/rooms").respond(200, (path, content) => {
                const idx = path.indexOf(`${hsUrl}/_matrix/client/r0/rooms/${encodeURIComponent(roomId)}/state/${encodeURIComponent(eventType)}/`);
                expect(idx).toBe(0);
                expect(content).toMatchObject(eventContent);
                return {event_id: eventId};
            });

            http.flushAllExpected();
            const result = await client.sendStateEvent(roomId, eventType, stateKey, eventContent);
            expect(result).toEqual(eventId);
        });

        // @ts-ignore
        it('should call the right endpoint with a state key', async () => {
            const {client, http, hsUrl} = createTestClient();

            const roomId = "!testing:example.org";
            const eventId = "$something:example.org";
            const stateKey = "testing";
            const eventType = "m.room.message";
            const eventContent = {
                body: "Hello World",
                msgtype: "m.text",
                sample: true,
            };

            http.when("PUT", "/_matrix/client/r0/rooms").respond(200, (path, content) => {
                const idx = path.indexOf(`${hsUrl}/_matrix/client/r0/rooms/${encodeURIComponent(roomId)}/state/${encodeURIComponent(eventType)}/`);
                expect(idx).toBe(0);
                expect(content).toMatchObject(eventContent);
                return {event_id: eventId};
            });

            http.flushAllExpected();
            const result = await client.sendStateEvent(roomId, eventType, stateKey, eventContent);
            expect(result).toEqual(eventId);
        });
    });

    // @ts-ignore
    describe('redactEvent', () => {
        // @ts-ignore
        it('should call the right endpoint', async () => {
            const {client, http, hsUrl} = createTestClient();

            const roomId = "!testing:example.org";
            const eventId = "$something:example.org";
            const reason = "Zvarri!";

            http.when("PUT", "/_matrix/client/r0/rooms").respond(200, (path, content) => {
                const idx = path.indexOf(`${hsUrl}/_matrix/client/r0/rooms/${encodeURIComponent(roomId)}/redact/${encodeURIComponent(eventId)}/`);
                expect(idx).toBe(0);
                expect(content).toMatchObject({reason});
                return {event_id: eventId};
            });

            http.flushAllExpected();
            const result = await client.redactEvent(roomId, eventId, reason);
            expect(result).toEqual(eventId);
        });
    });

    // @ts-ignore
    describe('userHasPowerLevelFor', () => {
        // @ts-ignore
        it('throws when a power level event cannot be located', async () => {
            const {client} = createTestClient();

            const roomId = "!testing:example.org";
            const userId = "@testing:example.org";
            const eventType = "m.room.message";
            const isState = false;

            const getStateEventSpy = simple.mock(client, "getRoomStateEvent").callFn((rid, evType, stateKey) => {
                expect(rid).toEqual(roomId);
                expect(evType).toEqual("m.room.power_levels");
                expect(stateKey).toEqual("");
                return null;
            });

            try {
                await client.userHasPowerLevelFor(userId, roomId, eventType, isState);

                // noinspection ExceptionCaughtLocallyJS
                throw new Error("Expected call to fail");
            } catch (e) {
                expect(e.message).toEqual("No power level event found");
            }
            expect(getStateEventSpy.callCount).toBe(1);
        });

        // @ts-ignore
        it('assumes PL50 for state events when no power level information is available', async () => {
            const {client} = createTestClient();

            const roomId = "!testing:example.org";
            const userId = "@testing:example.org";
            const eventType = "m.room.message";
            const isState = true;
            let plEvent = {users: {}};

            const getStateEventSpy = simple.mock(client, "getRoomStateEvent").callFn((rid, evType, stateKey) => {
                expect(rid).toEqual(roomId);
                expect(evType).toEqual("m.room.power_levels");
                expect(stateKey).toEqual("");
                return plEvent;
            });

            let result;

            plEvent.users[userId] = 50;
            result = await client.userHasPowerLevelFor(userId, roomId, eventType, isState);
            expect(result).toBe(true);
            expect(getStateEventSpy.callCount).toBe(1);

            plEvent.users[userId] = 49;
            result = await client.userHasPowerLevelFor(userId, roomId, eventType, isState);
            expect(result).toBe(false);
            expect(getStateEventSpy.callCount).toBe(2);

            plEvent.users[userId] = 51;
            result = await client.userHasPowerLevelFor(userId, roomId, eventType, isState);
            expect(result).toBe(true);
            expect(getStateEventSpy.callCount).toBe(3);
        });

        // @ts-ignore
        it('assumes PL0 for state events when no power level information is available', async () => {
            const {client} = createTestClient();

            const roomId = "!testing:example.org";
            const userId = "@testing:example.org";
            const eventType = "m.room.message";
            const isState = false;
            let plEvent = {users: {}};

            const getStateEventSpy = simple.mock(client, "getRoomStateEvent").callFn((rid, evType, stateKey) => {
                expect(rid).toEqual(roomId);
                expect(evType).toEqual("m.room.power_levels");
                expect(stateKey).toEqual("");
                return plEvent;
            });

            let result;

            plEvent.users[userId] = 0;
            result = await client.userHasPowerLevelFor(userId, roomId, eventType, isState);
            expect(result).toBe(true);
            expect(getStateEventSpy.callCount).toBe(1);

            plEvent.users[userId] = 1;
            result = await client.userHasPowerLevelFor(userId, roomId, eventType, isState);
            expect(result).toBe(true);
            expect(getStateEventSpy.callCount).toBe(2);

            plEvent.users[userId] = -1;
            result = await client.userHasPowerLevelFor(userId, roomId, eventType, isState);
            expect(result).toBe(false);
            expect(getStateEventSpy.callCount).toBe(3);

            plEvent.users = {};
            result = await client.userHasPowerLevelFor(userId, roomId, eventType, isState);
            expect(result).toBe(true);
            expect(getStateEventSpy.callCount).toBe(4);
        });

        // @ts-ignore
        it('uses the state_default parameter', async () => {
            const {client} = createTestClient();

            const roomId = "!testing:example.org";
            const userId = "@testing:example.org";
            const eventType = "m.room.message";
            const isState = true;
            let plEvent = {state_default: 75, users_default: 99, users: {}};

            const getStateEventSpy = simple.mock(client, "getRoomStateEvent").callFn((rid, evType, stateKey) => {
                expect(rid).toEqual(roomId);
                expect(evType).toEqual("m.room.power_levels");
                expect(stateKey).toEqual("");
                return plEvent;
            });

            let result;

            plEvent.users[userId] = 75;
            result = await client.userHasPowerLevelFor(userId, roomId, eventType, isState);
            expect(result).toBe(true);
            expect(getStateEventSpy.callCount).toBe(1);

            plEvent.users[userId] = 76;
            result = await client.userHasPowerLevelFor(userId, roomId, eventType, isState);
            expect(result).toBe(true);
            expect(getStateEventSpy.callCount).toBe(2);

            plEvent.users[userId] = 74;
            result = await client.userHasPowerLevelFor(userId, roomId, eventType, isState);
            expect(result).toBe(false);
            expect(getStateEventSpy.callCount).toBe(3);
        });

        // @ts-ignore
        it('uses the users_default parameter', async () => {
            const {client} = createTestClient();

            const roomId = "!testing:example.org";
            const userId = "@testing:example.org";
            const eventType = "m.room.message";
            const isState = false;
            let plEvent = {state_default: 99, users_default: 75, users: {}};

            const getStateEventSpy = simple.mock(client, "getRoomStateEvent").callFn((rid, evType, stateKey) => {
                expect(rid).toEqual(roomId);
                expect(evType).toEqual("m.room.power_levels");
                expect(stateKey).toEqual("");
                return plEvent;
            });

            let result;

            plEvent.users[userId] = 75;
            result = await client.userHasPowerLevelFor(userId, roomId, eventType, isState);
            expect(result).toBe(true);
            expect(getStateEventSpy.callCount).toBe(1);

            plEvent.users[userId] = 76;
            result = await client.userHasPowerLevelFor(userId, roomId, eventType, isState);
            expect(result).toBe(true);
            expect(getStateEventSpy.callCount).toBe(2);

            plEvent.users[userId] = 74;
            result = await client.userHasPowerLevelFor(userId, roomId, eventType, isState);
            expect(result).toBe(false);
            expect(getStateEventSpy.callCount).toBe(3);
        });

        // @ts-ignore
        it('uses the events[event_type] parameter for non-state events', async () => {
            const {client} = createTestClient();

            const roomId = "!testing:example.org";
            const userId = "@testing:example.org";
            const eventType = "m.room.message";
            const isState = false;
            let plEvent = {state_default: 99, users_default: 99, events: {}, users: {}};
            plEvent["events"][eventType] = 75;

            const getStateEventSpy = simple.mock(client, "getRoomStateEvent").callFn((rid, evType, stateKey) => {
                expect(rid).toEqual(roomId);
                expect(evType).toEqual("m.room.power_levels");
                expect(stateKey).toEqual("");
                return plEvent;
            });

            let result;

            plEvent.users[userId] = 75;
            result = await client.userHasPowerLevelFor(userId, roomId, eventType, isState);
            expect(result).toBe(true);
            expect(getStateEventSpy.callCount).toBe(1);

            plEvent.users[userId] = 76;
            result = await client.userHasPowerLevelFor(userId, roomId, eventType, isState);
            expect(result).toBe(true);
            expect(getStateEventSpy.callCount).toBe(2);

            plEvent.users[userId] = 74;
            result = await client.userHasPowerLevelFor(userId, roomId, eventType, isState);
            expect(result).toBe(false);
            expect(getStateEventSpy.callCount).toBe(3);
        });

        // @ts-ignore
        it('uses the events[event_type] parameter for state events', async () => {
            const {client} = createTestClient();

            const roomId = "!testing:example.org";
            const userId = "@testing:example.org";
            const eventType = "m.room.message";
            const isState = true;
            let plEvent = {state_default: 99, users_default: 99, events: {}, users: {}};
            plEvent["events"][eventType] = 75;

            const getStateEventSpy = simple.mock(client, "getRoomStateEvent").callFn((rid, evType, stateKey) => {
                expect(rid).toEqual(roomId);
                expect(evType).toEqual("m.room.power_levels");
                expect(stateKey).toEqual("");
                return plEvent;
            });

            let result;

            plEvent.users[userId] = 75;
            result = await client.userHasPowerLevelFor(userId, roomId, eventType, isState);
            expect(result).toBe(true);
            expect(getStateEventSpy.callCount).toBe(1);

            plEvent.users[userId] = 76;
            result = await client.userHasPowerLevelFor(userId, roomId, eventType, isState);
            expect(result).toBe(true);
            expect(getStateEventSpy.callCount).toBe(2);

            plEvent.users[userId] = 74;
            result = await client.userHasPowerLevelFor(userId, roomId, eventType, isState);
            expect(result).toBe(false);
            expect(getStateEventSpy.callCount).toBe(3);
        });

        // @ts-ignore
        it('uses the events[event_type] parameter safely', async () => {
            const {client} = createTestClient();

            const roomId = "!testing:example.org";
            const userId = "@testing:example.org";
            const eventType = "m.room.message";
            const isState = false;
            let plEvent = {state_default: 99, users_default: 75, events: {}, users: {}};
            plEvent["events"][eventType + "_wrong"] = 99;

            const getStateEventSpy = simple.mock(client, "getRoomStateEvent").callFn((rid, evType, stateKey) => {
                expect(rid).toEqual(roomId);
                expect(evType).toEqual("m.room.power_levels");
                expect(stateKey).toEqual("");
                return plEvent;
            });

            let result;

            plEvent.users[userId] = 75;
            result = await client.userHasPowerLevelFor(userId, roomId, eventType, isState);
            expect(result).toBe(true);
            expect(getStateEventSpy.callCount).toBe(1);

            plEvent.users[userId] = 76;
            result = await client.userHasPowerLevelFor(userId, roomId, eventType, isState);
            expect(result).toBe(true);
            expect(getStateEventSpy.callCount).toBe(2);

            plEvent.users[userId] = 74;
            result = await client.userHasPowerLevelFor(userId, roomId, eventType, isState);
            expect(result).toBe(false);
            expect(getStateEventSpy.callCount).toBe(3);
        });

        // @ts-ignore
        it('defaults the user to PL0', async () => {
            const {client} = createTestClient();

            const roomId = "!testing:example.org";
            const userId = "@testing:example.org";
            const eventType = "m.room.message";
            const isState = false;
            let plEvent = {events: {}};

            const getStateEventSpy = simple.mock(client, "getRoomStateEvent").callFn((rid, evType, stateKey) => {
                expect(rid).toEqual(roomId);
                expect(evType).toEqual("m.room.power_levels");
                expect(stateKey).toEqual("");
                return plEvent;
            });

            let result;

            plEvent.events[eventType] = 0;
            result = await client.userHasPowerLevelFor(userId, roomId, eventType, isState);
            expect(result).toBe(true);
            expect(getStateEventSpy.callCount).toBe(1);

            plEvent.events[eventType] = 1;
            result = await client.userHasPowerLevelFor(userId, roomId, eventType, isState);
            expect(result).toBe(false);
            expect(getStateEventSpy.callCount).toBe(2);

            plEvent.events[eventType] = -1;
            result = await client.userHasPowerLevelFor(userId, roomId, eventType, isState);
            expect(result).toBe(true);
            expect(getStateEventSpy.callCount).toBe(3);
        });

        // @ts-ignore
        it('defaults the user to PL0 safely', async () => {
            const {client} = createTestClient();

            const roomId = "!testing:example.org";
            const userId = "@testing:example.org";
            const eventType = "m.room.message";
            const isState = false;
            let plEvent = {events: {}, users: {}};

            const getStateEventSpy = simple.mock(client, "getRoomStateEvent").callFn((rid, evType, stateKey) => {
                expect(rid).toEqual(roomId);
                expect(evType).toEqual("m.room.power_levels");
                expect(stateKey).toEqual("");
                return plEvent;
            });

            let result;

            plEvent.events[eventType] = 0;
            result = await client.userHasPowerLevelFor(userId, roomId, eventType, isState);
            expect(result).toBe(true);
            expect(getStateEventSpy.callCount).toBe(1);

            plEvent.events[eventType] = 1;
            result = await client.userHasPowerLevelFor(userId, roomId, eventType, isState);
            expect(result).toBe(false);
            expect(getStateEventSpy.callCount).toBe(2);

            plEvent.events[eventType] = -1;
            result = await client.userHasPowerLevelFor(userId, roomId, eventType, isState);
            expect(result).toBe(true);
            expect(getStateEventSpy.callCount).toBe(3);
        });
    });

    // @ts-ignore
    describe('mxcToHttp', () => {
        // @ts-ignore
        it('should convert to the right URL', async () => {
            const {client, hsUrl} = createTestClient();

            const domain = "example.org";
            const mediaId = "testing/val";
            const mxc = `mxc://${domain}/${mediaId}`;

            const http = client.mxcToHttp(mxc);
            expect(http).toBe(`${hsUrl}/_matrix/media/r0/download/${encodeURIComponent(domain)}/${encodeURIComponent(mediaId)}`);
        });

        // @ts-ignore
        it('should error for non-MXC URIs', async () => {
            const {client, hsUrl} = createTestClient();

            const domain = "example.org";
            const mediaId = "testing/val";
            const mxc = `https://${domain}/${mediaId}`;

            try {
                client.mxcToHttp(mxc);

                // noinspection ExceptionCaughtLocallyJS
                throw new Error("Expected an error and didn't get one");
            } catch (e) {
                expect(e.message).toEqual("Not a MXC URI");
            }
        });
    });

    // @ts-ignore
    describe('mxcToHttpThumbnail', () => {
        // @ts-ignore
        it('should convert to the right URL', async () => {
            const {client, hsUrl} = createTestClient();

            const domain = "example.org";
            const mediaId = "testing/val";
            const width = 240;
            const height = 600;
            const method = "scale";
            const mxc = `mxc://${domain}/${mediaId}`;

            const http = client.mxcToHttpThumbnail(mxc, width, height, method);
            expect(http).toBe(`${hsUrl}/_matrix/media/r0/thumbnail/${encodeURIComponent(domain)}/${encodeURIComponent(mediaId)}?width=${width}&height=${height}&method=${encodeURIComponent(method)}`);
        });

        // @ts-ignore
        it('should error for non-MXC URIs', async () => {
            const {client, hsUrl} = createTestClient();

            const domain = "example.org";
            const mediaId = "testing/val";
            const width = 240;
            const height = 600;
            const method = "scale";
            const mxc = `https://${domain}/${mediaId}`;

            try {
                client.mxcToHttpThumbnail(mxc, width, height, method);

                // noinspection ExceptionCaughtLocallyJS
                throw new Error("Expected an error and didn't get one");
            } catch (e) {
                expect(e.message).toEqual("Not a MXC URI");
            }
        });
    });

    // @ts-ignore
    describe('uploadContent', () => {
        // @ts-ignore
        it('should call the right endpoint', async () => {
            const {client, http} = createTestClient();

            const data = <Buffer>(<any>`{"hello":"world"}`); // we can't use a real buffer because of the mock library
            const contentType = "test/type";
            const filename = null;
            const uri = "mxc://example.org/testing";

            Buffer.isBuffer = <any>(i => i === data);

            http.when("POST", "/_matrix/media/r0/upload").respond(200, (path, content, req) => {
                expect(content).toBeDefined();
                expect(req.opts.qs.filename).toEqual(filename);
                expect(req.opts.headers["Content-Type"]).toEqual(contentType);
                expect(req.opts.body).toEqual(data);
                return {content_uri: uri};
            });

            http.flushAllExpected();
            const result = await client.uploadContent(data, contentType, filename);
            expect(result).toEqual(uri);
        });

        // @ts-ignore
        it('should use the right filename', async () => {
            const {client, http} = createTestClient();

            const data = <Buffer>(<any>`{"hello":"world"}`); // we can't use a real buffer because of the mock library
            const contentType = "test/type";
            const filename = "example.jpg";
            const uri = "mxc://example.org/testing";

            Buffer.isBuffer = <any>(i => i === data);

            http.when("POST", "/_matrix/media/r0/upload").respond(200, (path, content, req) => {
                expect(content).toBeDefined();
                expect(req.opts.qs.filename).toEqual(filename);
                expect(req.opts.headers["Content-Type"]).toEqual(contentType);
                expect(req.opts.body).toEqual(data);
                return {content_uri: uri};
            });

            http.flushAllExpected();
            const result = await client.uploadContent(data, contentType, filename);
            expect(result).toEqual(uri);
        });
    });

    // @ts-ignore
<<<<<<< HEAD
    describe('downloadContent', () => {
        // @ts-ignore
        it('should call the right endpoint', async () => {
            const {client, http} = createTestClient();
            const urlPart = "example.org/testing";
            const mxcUrl = "mxc://" + urlPart;
            const fileContents = new Buffer("12345");

            http.when("GET", "/_matrix/media/r0/download/").respond(200, (path, _, req) => {
                expect(path).toContain("/_matrix/media/r0/download/" + urlPart);
                expect(req.opts.encoding).toEqual(null);
                // TODO: Honestly, I have no idea how to coerce the mock library to return headers or buffers,
                // so this is left as a fun activity.
                // return {
                //     body: fileContents,
                //     headers: {
                //         "content-type": "test/test",
                //     },
                // };
                return {};
            });

            http.flushAllExpected();
            // Due to the above problem, the output of this won't be correct, so we cannot verify it.
            const res = await client.downloadContent(mxcUrl);
            expect(Object.keys(res)).toContain("data");
            expect(Object.keys(res)).toContain("contentType");
=======
    describe('uploadContentFromUrl', () => {
        // @ts-ignore
        it('should download then upload the content', async () => {
            const {client, http, hsUrl} = createTestClient();

            const data = <Buffer>(<any>`{"hello":"world"}`); // we can't use a real buffer because of the mock library
            const uri = "mxc://example.org/testing";

            Buffer.isBuffer = <any>(i => i === data);

            http.when("GET", "/sample/download").respond(200, (path, content, req) => {
                // We can't override headers, so don't bother
                return data;
            });

            http.when("POST", "/_matrix/media/r0/upload").respond(200, (path, content, req) => {
                expect(content).toBeDefined();
                // HACK: We know the mock library will return JSON
                expect(req.opts.headers["Content-Type"]).toEqual("application/json");
                //expect(req.opts.body).toEqual(data); // XXX: We can't verify that the content was uploaded correctly
                return {content_uri: uri};
            });

            http.flushAllExpected();
            const result = await client.uploadContentFromUrl(`${hsUrl}/sample/download`);
            expect(result).toEqual(uri);
>>>>>>> 05534699
        });
    });

    // @ts-ignore
    describe('getRoomUpgradeHistory', () => {
        // @ts-ignore
        it('should calculate the room upgrade history', async () => {
            const {client} = createTestClient();

            const roomState = {
                "!prev-v3:localhost": [
                    // no events - we'll treat this as an end stop
                ],
                "!prev-v2:localhost": [
                    {
                        "type": "m.room.create",
                        "event_id": "$v2-prev-c:localhost",
                        "state_key": "",
                        "content": {
                            "room_version": "2",
                            "predecessor": {
                                "room_id": "!prev-v3:localhost",
                            },
                        },
                    },
                    {
                        "type": "m.room.tombstone",
                        "event_id": "$v2-prev-t:localhost",
                        "state_key": "",
                        "content": {
                            "replacement_room": "!prev-v1:localhost",
                        },
                    },
                ],
                "!prev-v1:localhost": [
                    {
                        "type": "m.room.create",
                        "event_id": "$v1-prev-c:localhost",
                        "state_key": "",
                        "content": {
                            "room_version": "1",
                            "predecessor": {
                                "room_id": "!prev-v2:localhost",
                            },
                        },
                    },
                    {
                        "type": "m.room.tombstone",
                        "event_id": "$v1-prev-t:localhost",
                        "state_key": "",
                        "content": {
                            "replacement_room": "!current:localhost",
                        },
                    },
                ],
                "!current:localhost": [
                    {
                        "type": "m.room.create",
                        "event_id": "$current-c:localhost",
                        "state_key": "",
                        "content": {
                            "room_version": "3",
                            "predecessor": {
                                "room_id": "!prev-v1:localhost",
                            },
                        },
                    },
                    {
                        "type": "m.room.tombstone",
                        "event_id": "$current-t:localhost",
                        "state_key": "",
                        "content": {
                            "replacement_room": "!new-v1:localhost",
                        },
                    },
                ],
                "!new-v1:localhost": [
                    {
                        "type": "m.room.create",
                        "event_id": "$v1-new-c:localhost",
                        "state_key": "",
                        "content": {
                            "room_version": "2",
                            "predecessor": {
                                "room_id": "!current:localhost",
                            },
                        },
                    },
                    {
                        "type": "m.room.tombstone",
                        "event_id": "$v1-new-t:localhost",
                        "state_key": "",
                        "content": {
                            "replacement_room": "!new-v2:localhost",
                        },
                    },
                ],
                "!new-v2:localhost": [
                    {
                        "type": "m.room.create",
                        "event_id": "$v2-new-c:localhost",
                        "state_key": "",
                        "content": {
                            "room_version": "2",
                            "predecessor": {
                                "room_id": "!new-v1:localhost",
                            },
                        },
                    },
                    {
                        "type": "m.room.tombstone",
                        "event_id": "$v2-new-t:localhost",
                        "state_key": "",
                        "content": {
                            "replacement_room": "!new-v3:localhost",
                        },
                    },
                ],
                "!new-v3:localhost": [
                    // no events - we'll treat this as an end stop
                ],
            };

            const expected = {
                previous: [
                    {roomId: "!prev-v1:localhost", version: "1", refEventId: "$v1-prev-t:localhost"},
                    {roomId: "!prev-v2:localhost", version: "2", refEventId: "$v2-prev-t:localhost"},
                    {roomId: "!prev-v3:localhost", version: "1", refEventId: null},
                ],
                current: {roomId: "!current:localhost", version: "3", refEventId: null},
                newer: [
                    {roomId: "!new-v1:localhost", version: "2", refEventId: "$v1-new-c:localhost"},
                    {roomId: "!new-v2:localhost", version: "2", refEventId: "$v2-new-c:localhost"},
                    {roomId: "!new-v3:localhost", version: "1", refEventId: null},
                ],
            };

            client.getRoomState = (rid) => {
                const state = roomState[rid];
                if (state.length === 0) throw new Error("No state events");
                return Promise.resolve(state);
            };

            client.getRoomStateEvent = async (rid, eventType, stateKey) => {
                const state = await client.getRoomState(rid);
                const event = state.find(e => e['type'] === eventType && e['state_key'] === stateKey);
                if (!event) throw new Error("Event not found");
                return event['content'];
            };

            const result = await client.getRoomUpgradeHistory("!current:localhost");
            expect(result).toMatchObject(expected);
        });

        // @ts-ignore
        it('should handle cases with no previous rooms', async () => {
            const {client} = createTestClient();

            const roomState = {
                "!prev-v1:localhost": [
                    // no events - we'll treat this as an end stop
                ],
                "!current:localhost": [
                    {
                        "type": "m.room.create",
                        "event_id": "$current-c:localhost",
                        "state_key": "",
                        "content": {
                            "room_version": "3",
                            "predecessor": {
                                "room_id": "!prev-v1:localhost",
                            },
                        },
                    },
                    {
                        "type": "m.room.tombstone",
                        "event_id": "$current-t:localhost",
                        "state_key": "",
                        "content": {
                            "replacement_room": "!new-v1:localhost",
                        },
                    },
                ],
                "!new-v1:localhost": [
                    {
                        "type": "m.room.create",
                        "event_id": "$v1-new-c:localhost",
                        "state_key": "",
                        "content": {
                            "room_version": "2",
                            "predecessor": {
                                "room_id": "!current:localhost",
                            },
                        },
                    },
                    {
                        "type": "m.room.tombstone",
                        "event_id": "$v1-new-t:localhost",
                        "state_key": "",
                        "content": {
                            "replacement_room": "!new-v2:localhost",
                        },
                    },
                ],
                "!new-v2:localhost": [
                    {
                        "type": "m.room.create",
                        "event_id": "$v2-new-c:localhost",
                        "state_key": "",
                        "content": {
                            "room_version": "2",
                            "predecessor": {
                                "room_id": "!new-v1:localhost",
                            },
                        },
                    },
                    {
                        "type": "m.room.tombstone",
                        "event_id": "$v2-new-t:localhost",
                        "state_key": "",
                        "content": {
                            "replacement_room": "!new-v3:localhost",
                        },
                    },
                ],
                "!new-v3:localhost": [
                    // no events - we'll treat this as an end stop
                ],
            };

            const expected = {
                previous: [
                    {roomId: "!prev-v1:localhost", version: "1", refEventId: null},
                ],
                current: {roomId: "!current:localhost", version: "3", refEventId: null},
                newer: [
                    {roomId: "!new-v1:localhost", version: "2", refEventId: "$v1-new-c:localhost"},
                    {roomId: "!new-v2:localhost", version: "2", refEventId: "$v2-new-c:localhost"},
                    {roomId: "!new-v3:localhost", version: "1", refEventId: null},
                ],
            };

            client.getRoomState = (rid) => {
                const state = roomState[rid];
                if (state.length === 0) throw new Error("No state events");
                return Promise.resolve(state);
            };

            client.getRoomStateEvent = async (rid, eventType, stateKey) => {
                const state = await client.getRoomState(rid);
                const event = state.find(e => e['type'] === eventType && e['state_key'] === stateKey);
                if (!event) throw new Error("Event not found");
                return event['content'];
            };

            const result = await client.getRoomUpgradeHistory("!current:localhost");
            expect(result).toMatchObject(expected);
        });

        // @ts-ignore
        it('should handle cases with no known newer rooms', async () => {
            const {client} = createTestClient();

            const roomState = {
                "!prev-v3:localhost": [
                    // no events - we'll treat this as an end stop
                ],
                "!prev-v2:localhost": [
                    {
                        "type": "m.room.create",
                        "event_id": "$v2-prev-c:localhost",
                        "state_key": "",
                        "content": {
                            "room_version": "2",
                            "predecessor": {
                                "room_id": "!prev-v3:localhost",
                            },
                        },
                    },
                    {
                        "type": "m.room.tombstone",
                        "event_id": "$v2-prev-t:localhost",
                        "state_key": "",
                        "content": {
                            "replacement_room": "!prev-v1:localhost",
                        },
                    },
                ],
                "!prev-v1:localhost": [
                    {
                        "type": "m.room.create",
                        "event_id": "$v1-prev-c:localhost",
                        "state_key": "",
                        "content": {
                            "room_version": "1",
                            "predecessor": {
                                "room_id": "!prev-v2:localhost",
                            },
                        },
                    },
                    {
                        "type": "m.room.tombstone",
                        "event_id": "$v1-prev-t:localhost",
                        "state_key": "",
                        "content": {
                            "replacement_room": "!current:localhost",
                        },
                    },
                ],
                "!current:localhost": [
                    {
                        "type": "m.room.create",
                        "event_id": "$current-c:localhost",
                        "state_key": "",
                        "content": {
                            "room_version": "3",
                            "predecessor": {
                                "room_id": "!prev-v1:localhost",
                            },
                        },
                    },
                    {
                        "type": "m.room.tombstone",
                        "event_id": "$current-t:localhost",
                        "state_key": "",
                        "content": {
                            "replacement_room": "!new-v1:localhost",
                        },
                    },
                ],
                "!new-v1:localhost": [
                    // no events - we'll treat this as an end stop
                ],
            };

            const expected = {
                previous: [
                    {roomId: "!prev-v1:localhost", version: "1", refEventId: "$v1-prev-t:localhost"},
                    {roomId: "!prev-v2:localhost", version: "2", refEventId: "$v2-prev-t:localhost"},
                    {roomId: "!prev-v3:localhost", version: "1", refEventId: null},
                ],
                current: {roomId: "!current:localhost", version: "3", refEventId: null},
                newer: [
                    {roomId: "!new-v1:localhost", version: "1", refEventId: null},
                ],
            };

            client.getRoomState = (rid) => {
                const state = roomState[rid];
                if (state.length === 0) throw new Error("No state events");
                return Promise.resolve(state);
            };

            client.getRoomStateEvent = async (rid, eventType, stateKey) => {
                const state = await client.getRoomState(rid);
                const event = state.find(e => e['type'] === eventType && e['state_key'] === stateKey);
                if (!event) throw new Error("Event not found");
                return event['content'];
            };

            const result = await client.getRoomUpgradeHistory("!current:localhost");
            expect(result).toMatchObject(expected);
        });

        // @ts-ignore
        it('should handle cases with no newer rooms', async () => {
            const {client} = createTestClient();

            const roomState = {
                "!prev-v3:localhost": [
                    // no events - we'll treat this as an end stop
                ],
                "!prev-v2:localhost": [
                    {
                        "type": "m.room.create",
                        "event_id": "$v2-prev-c:localhost",
                        "state_key": "",
                        "content": {
                            "room_version": "2",
                            "predecessor": {
                                "room_id": "!prev-v3:localhost",
                            },
                        },
                    },
                    {
                        "type": "m.room.tombstone",
                        "event_id": "$v2-prev-t:localhost",
                        "state_key": "",
                        "content": {
                            "replacement_room": "!prev-v1:localhost",
                        },
                    },
                ],
                "!prev-v1:localhost": [
                    {
                        "type": "m.room.create",
                        "event_id": "$v1-prev-c:localhost",
                        "state_key": "",
                        "content": {
                            "room_version": "1",
                            "predecessor": {
                                "room_id": "!prev-v2:localhost",
                            },
                        },
                    },
                    {
                        "type": "m.room.tombstone",
                        "event_id": "$v1-prev-t:localhost",
                        "state_key": "",
                        "content": {
                            "replacement_room": "!current:localhost",
                        },
                    },
                ],
                "!current:localhost": [
                    {
                        "type": "m.room.create",
                        "event_id": "$current-c:localhost",
                        "state_key": "",
                        "content": {
                            "room_version": "3",
                            "predecessor": {
                                "room_id": "!prev-v1:localhost",
                            },
                        },
                    },
                ],
            };

            const expected = {
                previous: [
                    {roomId: "!prev-v1:localhost", version: "1", refEventId: "$v1-prev-t:localhost"},
                    {roomId: "!prev-v2:localhost", version: "2", refEventId: "$v2-prev-t:localhost"},
                    {roomId: "!prev-v3:localhost", version: "1", refEventId: null},
                ],
                current: {roomId: "!current:localhost", version: "3", refEventId: null},
                newer: [],
            };

            client.getRoomState = (rid) => {
                const state = roomState[rid];
                if (state.length === 0) throw new Error("No state events");
                return Promise.resolve(state);
            };

            client.getRoomStateEvent = async (rid, eventType, stateKey) => {
                const state = await client.getRoomState(rid);
                const event = state.find(e => e['type'] === eventType && e['state_key'] === stateKey);
                if (!event) throw new Error("Event not found");
                return event['content'];
            };

            const result = await client.getRoomUpgradeHistory("!current:localhost");
            expect(result).toMatchObject(expected);
        });

        // @ts-ignore
        it('should handle cases with no upgrades', async () => {
            const {client} = createTestClient();

            const roomState = {
                "!current:localhost": [
                    {
                        "type": "m.room.create",
                        "event_id": "$current-c:localhost",
                        "state_key": "",
                        "content": {
                            "room_version": "3",
                        },
                    },
                ],
            };

            const expected = {
                previous: [],
                current: {roomId: "!current:localhost", version: "3", refEventId: null},
                newer: [],
            };

            client.getRoomState = (rid) => {
                const state = roomState[rid];
                if (state.length === 0) throw new Error("No state events");
                return Promise.resolve(state);
            };

            client.getRoomStateEvent = async (rid, eventType, stateKey) => {
                const state = await client.getRoomState(rid);
                const event = state.find(e => e['type'] === eventType && e['state_key'] === stateKey);
                if (!event) throw new Error("Event not found");
                return event['content'];
            };

            const result = await client.getRoomUpgradeHistory("!current:localhost");
            expect(result).toMatchObject(expected);
        });
    });

    // @ts-ignore
    describe('redactObjectForLogging', () => {
        // @ts-ignore
        it('should redact multilevel objects', () => {
           const {client} = createTestClient();

           // We have to do private access to get at the function
           const fn = (<any>client).redactObjectForLogging;

           const input = {
               "untouched_one": 1,
               "untouched_two": "test",
               "untouched_three": false,
               "untouched_four": null,
               "access_token": "REDACT ME",
               "password": "REDACT ME",
               "subobject": {
                   "untouched_one": 1,
                   "untouched_two": "test",
                   "untouched_three": false,
                   "untouched_four": null,
                   "access_token": "REDACT ME",
                   "password": "REDACT ME",
                   "subobject": {
                       "untouched_one": 1,
                       "untouched_two": "test",
                       "untouched_three": false,
                       "untouched_four": null,
                       "access_token": "REDACT ME",
                       "password": "REDACT ME",
                   },
               },
               "array": [
                   {
                       "untouched_one": 1,
                       "untouched_two": "test",
                       "untouched_three": false,
                       "untouched_four": null,
                       "access_token": "REDACT ME",
                       "password": "REDACT ME",
                       "subobject": {
                           "untouched_one": 1,
                           "untouched_two": "test",
                           "untouched_three": false,
                           "untouched_four": null,
                           "access_token": "REDACT ME",
                           "password": "REDACT ME",
                           "subobject": {
                               "untouched_one": 1,
                               "untouched_two": "test",
                               "untouched_three": false,
                               "untouched_four": null,
                               "access_token": "REDACT ME",
                               "password": "REDACT ME",
                           },
                       },
                   },
               ],
           };
           const output = {
               "untouched_one": 1,
               "untouched_two": "test",
               "untouched_three": false,
               "untouched_four": null,
               "access_token": "<redacted>",
               "password": "<redacted>",
               "subobject": {
                   "untouched_one": 1,
                   "untouched_two": "test",
                   "untouched_three": false,
                   "untouched_four": null,
                   "access_token": "<redacted>",
                   "password": "<redacted>",
                   "subobject": {
                       "untouched_one": 1,
                       "untouched_two": "test",
                       "untouched_three": false,
                       "untouched_four": null,
                       "access_token": "<redacted>",
                       "password": "<redacted>",
                   },
               },
               "array": [
                   {
                       "untouched_one": 1,
                       "untouched_two": "test",
                       "untouched_three": false,
                       "untouched_four": null,
                       "access_token": "<redacted>",
                       "password": "<redacted>",
                       "subobject": {
                           "untouched_one": 1,
                           "untouched_two": "test",
                           "untouched_three": false,
                           "untouched_four": null,
                           "access_token": "<redacted>",
                           "password": "<redacted>",
                           "subobject": {
                               "untouched_one": 1,
                               "untouched_two": "test",
                               "untouched_three": false,
                               "untouched_four": null,
                               "access_token": "<redacted>",
                               "password": "<redacted>",
                           },
                       },
                   },
               ],
           };

           const result = fn(input);
           expect(result).toMatchObject(output);
        });
    });
});<|MERGE_RESOLUTION|>--- conflicted
+++ resolved
@@ -3096,7 +3096,6 @@
     });
 
     // @ts-ignore
-<<<<<<< HEAD
     describe('downloadContent', () => {
         // @ts-ignore
         it('should call the right endpoint', async () => {
@@ -3124,7 +3123,10 @@
             const res = await client.downloadContent(mxcUrl);
             expect(Object.keys(res)).toContain("data");
             expect(Object.keys(res)).toContain("contentType");
-=======
+        });
+    });
+
+    // @ts-ignore
     describe('uploadContentFromUrl', () => {
         // @ts-ignore
         it('should download then upload the content', async () => {
@@ -3151,7 +3153,6 @@
             http.flushAllExpected();
             const result = await client.uploadContentFromUrl(`${hsUrl}/sample/download`);
             expect(result).toEqual(uri);
->>>>>>> 05534699
         });
     });
 
