<<<<<<< HEAD
import {Appservice, IPreprocessor, setRequestFn} from "../../src";
=======
import { Appservice, EventKind, IPreprocessor, setRequestFn } from "../../src";
>>>>>>> e25b2a53
import * as expect from "expect";
import * as getPort from "get-port";
import * as simple from "simple-mock";
import * as MockHttpBackend from 'matrix-mock-request';
import got from "got";
import {requestWrapper} from "../TestUtils";

async function beginAppserviceWithProtocols(protocols: string[]) {
    const port = await getPort();
    const hsToken = "s3cret_token";
    const appservice = new Appservice({
        port: port,
        bindAddress: '127.0.0.1',
        homeserverName: 'example.org',
        homeserverUrl: 'https://localhost',
        registration: {
            as_token: "",
            hs_token: hsToken,
            sender_localpart: "_bot_",
            namespaces: {
                users: [{exclusive: true, regex: "@_prefix_.*:.+"}],
                rooms: [],
                aliases: [],
            },
            protocols,
        },
    });
    appservice.botIntent.ensureRegistered = () => {
        return Promise.resolve();
    };

    async function doCall(route: string, opts: any = {}, qs: any = {}, json: boolean = false) {
        const params = {
            url: `http://localhost:${port}${route}`,
            method: "GET",
            searchParams: {access_token: hsToken, ...qs},
            ...opts,
        };
        if (json) return await got(params).json();
        return await got(params);
    }

    await appservice.begin();
    return {appservice, doCall};
}

describe('Appservice', () => {
    it('should throw when there are no registered namespaces', async () => {
        try {
            new Appservice({
                port: 0,
                bindAddress: '127.0.0.1',
                homeserverName: 'localhost',
                homeserverUrl: 'https://localhost',
                registration: {
                    as_token: "",
                    hs_token: "",
                    sender_localpart: "",
                    namespaces: {
                        users: [],
                        rooms: [],
                        aliases: [],
                    },
                },
            });

            // noinspection ExceptionCaughtLocallyJS
            throw new Error("Did not throw when expecting it");
        } catch (e) {
            expect(e.message).toEqual("No user namespaces in registration");
        }
    });

    it('should throw when there are too many registered namespaces', async () => {
        try {
            new Appservice({
                port: 0,
                bindAddress: '127.0.0.1',
                homeserverName: 'localhost',
                homeserverUrl: 'https://localhost',
                registration: {
                    as_token: "",
                    hs_token: "",
                    sender_localpart: "",
                    namespaces: {
                        users: [
                            {exclusive: true, regex: "@.+:.+"},
                            {exclusive: true, regex: "@.+:.+"},
                        ],
                        rooms: [],
                        aliases: [],
                    },
                },
            });

            // noinspection ExceptionCaughtLocallyJS
            throw new Error("Did not throw when expecting it");
        } catch (e) {
            expect(e.message).toEqual("Too many user namespaces registered: expecting exactly one");
        }
    });

    it('should throw when there is no prefix namespace', async () => {
        try {
            new Appservice({
                port: 0,
                bindAddress: '127.0.0.1',
                homeserverName: 'localhost',
                homeserverUrl: 'https://localhost',
                registration: {
                    as_token: "",
                    hs_token: "",
                    sender_localpart: "",
                    namespaces: {
                        users: [{exclusive: true, regex: "@.*_suffix:.+"}],
                        rooms: [],
                        aliases: [],
                    },
                },
            });

            // noinspection ExceptionCaughtLocallyJS
            throw new Error("Did not throw when expecting it");
        } catch (e) {
            expect(e.message).toEqual("Expected user namespace to be a prefix");
        }
    });

    it('should return the right bot user ID', async () => {
        const appservice = new Appservice({
            port: 0,
            bindAddress: '127.0.0.1',
            homeserverName: 'example.org',
            homeserverUrl: 'https://localhost',
            registration: {
                as_token: "",
                hs_token: "",
                sender_localpart: "_bot_",
                namespaces: {
                    users: [{exclusive: true, regex: "@_prefix_.*:.+"}],
                    rooms: [],
                    aliases: [],
                },
            },
        });

        expect(appservice.botUserId).toEqual("@_bot_:example.org");
    });

    it('should return the express app running the webserver', async () => {
        const appservice = new Appservice({
            port: 0,
            bindAddress: '127.0.0.1',
            homeserverName: 'example.org',
            homeserverUrl: 'https://localhost',
            registration: {
                as_token: "",
                hs_token: "",
                sender_localpart: "_bot_",
                namespaces: {
                    users: [{exclusive: true, regex: "@_prefix_.*:.+"}],
                    rooms: [],
                    aliases: [],
                },
            },
        });

        const instance = appservice.expressAppInstance;
        expect(instance).toBeDefined();
    });

    it('should return the bridge APIs for the appservice', async () => {
        const appservice = new Appservice({
            port: 0,
            bindAddress: '127.0.0.1',
            homeserverName: 'example.org',
            homeserverUrl: 'https://localhost',
            registration: {
                as_token: "",
                hs_token: "",
                sender_localpart: "_bot_",
                namespaces: {
                    users: [{exclusive: true, regex: "@_prefix_.*:.+"}],
                    rooms: [],
                    aliases: [],
                },
            },
        });

        const instance = appservice.bridge;
        expect(instance).toBeDefined();
    });

    it('should return an intent for the bot user', async () => {
        const appservice = new Appservice({
            port: 0,
            bindAddress: '127.0.0.1',
            homeserverName: 'example.org',
            homeserverUrl: 'https://localhost',
            registration: {
                as_token: "",
                hs_token: "",
                sender_localpart: "_bot_",
                namespaces: {
                    users: [{exclusive: true, regex: "@_prefix_.*:.+"}],
                    rooms: [],
                    aliases: [],
                },
            },
        });

        const intent = appservice.botIntent;
        expect(intent).toBeDefined();
        expect(intent.userId).toEqual(appservice.botUserId);
    });

    it('should return a client for the bot user', async () => {
        const appservice = new Appservice({
            port: 0,
            bindAddress: '127.0.0.1',
            homeserverName: 'example.org',
            homeserverUrl: 'https://localhost',
            registration: {
                as_token: "",
                hs_token: "",
                sender_localpart: "_bot_",
                namespaces: {
                    users: [{exclusive: true, regex: "@_prefix_.*:.+"}],
                    rooms: [],
                    aliases: [],
                },
            },
        });

        const intent = appservice.botClient;
        expect(intent).toBeDefined();
    });

    it('should be able to tell if a given user is the prefix namespace', async () => {
        const appservice = new Appservice({
            port: 0,
            bindAddress: '127.0.0.1',
            homeserverName: 'example.org',
            homeserverUrl: 'https://localhost',
            registration: {
                as_token: "",
                hs_token: "",
                sender_localpart: "_bot_",
                namespaces: {
                    users: [{exclusive: true, regex: "@_prefix_.*:.+"}],
                    rooms: [],
                    aliases: [],
                },
            },
        });

        const userA = "@_prefix_test:example.org";
        const userB = "@alice_prefix_:example.org";

        expect(appservice.isNamespacedUser(userA)).toBeTruthy();
        expect(appservice.isNamespacedUser(userB)).toBeFalsy();
        expect(appservice.isNamespacedUser("@_bot_:example.org")).toBeTruthy();
    });

    it('should return an intent for any namespaced localpart', async () => {
        const appservice = new Appservice({
            port: 0,
            bindAddress: '127.0.0.1',
            homeserverName: 'example.org',
            homeserverUrl: 'https://localhost',
            registration: {
                as_token: "",
                hs_token: "",
                sender_localpart: "_bot_",
                namespaces: {
                    users: [{exclusive: true, regex: "@_prefix_.*:.+"}],
                    rooms: [],
                    aliases: [],
                },
            },
        });

        const intent = appservice.getIntent("_prefix_testing");
        expect(intent).toBeDefined();
        expect(intent.userId).toEqual("@_prefix_testing:example.org");
    });

    it('should return an intent for any namespaced suffix', async () => {
        const appservice = new Appservice({
            port: 0,
            bindAddress: '127.0.0.1',
            homeserverName: 'example.org',
            homeserverUrl: 'https://localhost',
            registration: {
                as_token: "",
                hs_token: "",
                sender_localpart: "_bot_",
                namespaces: {
                    users: [{exclusive: true, regex: "@_prefix_.*:.+"}],
                    rooms: [],
                    aliases: [],
                },
            },
        });

        const intent = appservice.getIntentForSuffix("testing");
        expect(intent).toBeDefined();
        expect(intent.userId).toEqual("@_prefix_testing:example.org");
    });

    it('should return an intent for any user ID', async () => {
        const appservice = new Appservice({
            port: 0,
            bindAddress: '127.0.0.1',
            homeserverName: 'example.org',
            homeserverUrl: 'https://localhost',
            registration: {
                as_token: "",
                hs_token: "",
                sender_localpart: "_bot_",
                namespaces: {
                    users: [{exclusive: true, regex: "@_prefix_.*:.+"}],
                    rooms: [],
                    aliases: [],
                },
            },
        });

        let intent, userId;

        userId = "@alice:example.org";
        intent = appservice.getIntentForUserId(userId);
        expect(intent).toBeDefined();
        expect(intent.userId).toEqual(userId);

        userId = "@_prefix_testing:example.org";
        intent = appservice.getIntentForUserId(userId);
        expect(intent).toBeDefined();
        expect(intent.userId).toEqual(userId);

        userId = "@_bot_:example.org";
        intent = appservice.getIntentForUserId(userId);
        expect(intent).toBeDefined();
        expect(intent.userId).toEqual(userId);

        userId = "@test_prefix_:example.org";
        intent = appservice.getIntentForUserId(userId);
        expect(intent).toBeDefined();
        expect(intent.userId).toEqual(userId);
    });

    it('should return a user ID for any namespaced localpart', async () => {
        const appservice = new Appservice({
            port: 0,
            bindAddress: '127.0.0.1',
            homeserverName: 'example.org',
            homeserverUrl: 'https://localhost',
            registration: {
                as_token: "",
                hs_token: "",
                sender_localpart: "_bot_",
                namespaces: {
                    users: [{exclusive: true, regex: "@_prefix_.*:.+"}],
                    rooms: [],
                    aliases: [],
                },
            },
        });

        expect(appservice.getUserId("_prefix_testing")).toEqual("@_prefix_testing:example.org");
    });

    it('should return a user ID for any namespaced suffix', async () => {
        const appservice = new Appservice({
            port: 0,
            bindAddress: '127.0.0.1',
            homeserverName: 'example.org',
            homeserverUrl: 'https://localhost',
            registration: {
                as_token: "",
                hs_token: "",
                sender_localpart: "_bot_",
                namespaces: {
                    users: [{exclusive: true, regex: "@_prefix_.*:.+"}],
                    rooms: [],
                    aliases: [],
                },
            },
        });

        expect(appservice.getUserIdForSuffix("testing")).toEqual("@_prefix_testing:example.org");
    });

    describe('getSuffixForUserId', () => {
        it('should return a suffix for any namespaced user ID', async () => {
            const appservice = new Appservice({
                port: 0,
                bindAddress: '127.0.0.1',
                homeserverName: 'example.org',
                homeserverUrl: 'https://localhost',
                registration: {
                    as_token: "",
                    hs_token: "",
                    sender_localpart: "_bot_",
                    namespaces: {
                        users: [{exclusive: true, regex: "@_prefix_.*:.+"}],
                        rooms: [],
                        aliases: [],
                    },
                },
            });

            const suffix = "testing";
            const userId = `@_prefix_${suffix}:example.org`;

            expect(appservice.getSuffixForUserId(userId)).toBe(suffix);
        });

        it('should return a falsey suffix for any non-namespaced user ID', async () => {
            const appservice = new Appservice({
                port: 0,
                bindAddress: '127.0.0.1',
                homeserverName: 'example.org',
                homeserverUrl: 'https://localhost',
                registration: {
                    as_token: "",
                    hs_token: "",
                    sender_localpart: "_bot_",
                    namespaces: {
                        users: [{exclusive: true, regex: "@_prefix_.*:.+"}],
                        rooms: [],
                        aliases: [],
                    },
                },
            });

            expect(appservice.getSuffixForUserId(null)).toBeFalsy();
            expect(appservice.getSuffixForUserId(undefined)).toBeFalsy();
            expect(appservice.getSuffixForUserId("")).toBeFalsy();
            expect(appservice.getSuffixForUserId("@invalid")).toBeFalsy();
            expect(appservice.getSuffixForUserId("@_prefix_invalid")).toBeFalsy();
            expect(appservice.getSuffixForUserId("@_prefix_testing:invalid.example.org")).toBeFalsy();
            expect(appservice.getSuffixForUserId("@_invalid_testing:example.org")).toBeFalsy();
        });
    });

    describe('isNamespacedAlias', () => {
        it('should throw on no alias prefix set', async () => {
            try {
                const appservice = new Appservice({
                    port: 0,
                    bindAddress: '127.0.0.1',
                    homeserverName: 'example.org',
                    homeserverUrl: 'https://localhost',
                    registration: {
                        as_token: "",
                        hs_token: "",
                        sender_localpart: "_bot_",
                        namespaces: {
                            users: [{exclusive: true, regex: "@_prefix_.*:.+"}],
                            rooms: [],
                            aliases: [],
                        },
                    },
                });

                const userA = "#_prefix_test:example.org";
                const userB = "#alice_prefix_:example.org";

                expect(appservice.isNamespacedAlias(userA)).toBeTruthy();
                expect(appservice.isNamespacedAlias(userB)).toBeFalsy();
                throw new Error("Did not throw when expecting it");
            } catch (e) {
                expect(e.message).toEqual("Invalid configured alias prefix");
            }
        });

        it('should be able to tell if a given alias is the prefix namespace', async () => {
            const appservice = new Appservice({
                port: 0,
                bindAddress: '127.0.0.1',
                homeserverName: 'example.org',
                homeserverUrl: 'https://localhost',
                registration: {
                    as_token: "",
                    hs_token: "",
                    sender_localpart: "_bot_",
                    namespaces: {
                        users: [{exclusive: true, regex: "@_prefix_.*:.+"}],
                        rooms: [],
                        aliases: [{exclusive: true, regex: "#_prefix_.*:.+"}],
                    },
                },
            });

            const userA = "#_prefix_test:example.org";
            const userB = "#alice_prefix_:example.org";

            expect(appservice.isNamespacedAlias(userA)).toBeTruthy();
            expect(appservice.isNamespacedAlias(userB)).toBeFalsy();
        });
    });

    it('should return a alias for any namespaced localpart', async () => {
        const appservice = new Appservice({
            port: 0,
            bindAddress: '127.0.0.1',
            homeserverName: 'example.org',
            homeserverUrl: 'https://localhost',
            registration: {
                as_token: "",
                hs_token: "",
                sender_localpart: "_bot_",
                namespaces: {
                    users: [{exclusive: true, regex: "@_prefix_.*:.+"}],
                    rooms: [],
                    aliases: [],
                },
            },
        });

        expect(appservice.getAlias("_prefix_testing")).toEqual("#_prefix_testing:example.org");
    });

    describe('getAliasForSuffix', () => {
        it('should throw on no alias prefix set', async () => {
            try {
                const appservice = new Appservice({
                    port: 0,
                    bindAddress: '127.0.0.1',
                    homeserverName: 'example.org',
                    homeserverUrl: 'https://localhost',
                    registration: {
                        as_token: "",
                        hs_token: "",
                        sender_localpart: "_bot_",
                        namespaces: {
                            users: [{exclusive: true, regex: "@_prefix_.*:.+"}],
                            rooms: [],
                            aliases: [],
                        },
                    },
                });

                expect(appservice.getAliasForSuffix("testing")).toEqual("#_prefix_testing:example.org");
                throw new Error("Did not throw when expecting it");
            } catch (e) {
                expect(e.message).toEqual("Invalid configured alias prefix");
            }
        });

        it('should return an alias for any namespaced suffix', async () => {
            const appservice = new Appservice({
                port: 0,
                bindAddress: '127.0.0.1',
                homeserverName: 'example.org',
                homeserverUrl: 'https://localhost',
                registration: {
                    as_token: "",
                    hs_token: "",
                    sender_localpart: "_bot_",
                    namespaces: {
                        users: [{exclusive: true, regex: "@_prefix_.*:.+"}],
                        rooms: [],
                        aliases: [{exclusive: true, regex: "#_prefix_.*:.+"}],
                    },
                },
            });

            expect(appservice.getAliasForSuffix("testing")).toEqual("#_prefix_testing:example.org");
        });
    });

    describe('getAliasLocalpartForSuffix', () => {
        it('should throw on no alias prefix set', async () => {
            try {
                const appservice = new Appservice({
                    port: 0,
                    bindAddress: '127.0.0.1',
                    homeserverName: 'example.org',
                    homeserverUrl: 'https://localhost',
                    registration: {
                        as_token: "",
                        hs_token: "",
                        sender_localpart: "_bot_",
                        namespaces: {
                            users: [{exclusive: true, regex: "@_prefix_.*:.+"}],
                            rooms: [],
                            aliases: [],
                        },
                    },
                });

                expect(appservice.getAliasLocalpartForSuffix("testing")).toEqual("_prefix_testing");
                throw new Error("Did not throw when expecting it");
            } catch (e) {
                expect(e.message).toEqual("Invalid configured alias prefix");
            }
        });

        it('should return an alias localpart for any namespaced suffix', async () => {
            const appservice = new Appservice({
                port: 0,
                bindAddress: '127.0.0.1',
                homeserverName: 'example.org',
                homeserverUrl: 'https://localhost',
                registration: {
                    as_token: "",
                    hs_token: "",
                    sender_localpart: "_bot_",
                    namespaces: {
                        users: [{exclusive: true, regex: "@_prefix_.*:.+"}],
                        rooms: [],
                        aliases: [{exclusive: true, regex: "#_prefix_.*:.+"}],
                    },
                },
            });

            expect(appservice.getAliasLocalpartForSuffix("testing")).toEqual("_prefix_testing");
        });
    });

    describe('getSuffixForAlias', () => {
        it('should throw on no alias prefix set', async () => {
            try {
                const appservice = new Appservice({
                    port: 0,
                    bindAddress: '127.0.0.1',
                    homeserverName: 'example.org',
                    homeserverUrl: 'https://localhost',
                    registration: {
                        as_token: "",
                        hs_token: "",
                        sender_localpart: "_bot_",
                        namespaces: {
                            users: [{exclusive: true, regex: "@_prefix_.*:.+"}],
                            rooms: [],
                            aliases: [],
                        },
                    },
                });

                const suffix = "testing";
                const userId = `#_prefix_${suffix}:example.org`;

                expect(appservice.getSuffixForAlias(userId)).toBe(suffix);
                throw new Error("Did not throw when expecting it");
            } catch (e) {
                expect(e.message).toEqual("Invalid configured alias prefix");
            }
        });

        it('should return a suffix for any namespaced alias', async () => {
            const appservice = new Appservice({
                port: 0,
                bindAddress: '127.0.0.1',
                homeserverName: 'example.org',
                homeserverUrl: 'https://localhost',
                registration: {
                    as_token: "",
                    hs_token: "",
                    sender_localpart: "_bot_",
                    namespaces: {
                        users: [{exclusive: true, regex: "@_prefix_.*:.+"}],
                        rooms: [],
                        aliases: [{exclusive: true, regex: "#_prefix_.*:.+"}],
                    },
                },
            });

            const suffix = "testing";
            const userId = `#_prefix_${suffix}:example.org`;

            expect(appservice.getSuffixForAlias(userId)).toBe(suffix);
        });

        it('should return a falsey suffix for any non-namespaced alias', async () => {
            const appservice = new Appservice({
                port: 0,
                bindAddress: '127.0.0.1',
                homeserverName: 'example.org',
                homeserverUrl: 'https://localhost',
                registration: {
                    as_token: "",
                    hs_token: "",
                    sender_localpart: "_bot_",
                    namespaces: {
                        users: [{exclusive: true, regex: "@_prefix_.*:.+"}],
                        rooms: [],
                        aliases: [{exclusive: true, regex: "#_prefix_.*:.+"}],
                    },
                },
            });

            expect(appservice.getSuffixForAlias(null)).toBeFalsy();
            expect(appservice.getSuffixForAlias(undefined)).toBeFalsy();
            expect(appservice.getSuffixForAlias("")).toBeFalsy();
            expect(appservice.getSuffixForAlias("#invalid")).toBeFalsy();
            expect(appservice.getSuffixForAlias("#_prefix_invalid")).toBeFalsy();
            expect(appservice.getSuffixForAlias("#_prefix_testing:invalid.example.org")).toBeFalsy();
            expect(appservice.getSuffixForAlias("#_invalid_testing:example.org")).toBeFalsy();
        });
    });

    it('should 401 requests with bad auth', async () => {
        const port = await getPort();
        const hsToken = "s3cret_token";
        const appservice = new Appservice({
            port: port,
            bindAddress: '127.0.0.1',
            homeserverName: 'example.org',
            homeserverUrl: 'https://localhost',
            registration: {
                as_token: "",
                hs_token: hsToken,
                sender_localpart: "_bot_",
                namespaces: {
                    users: [{exclusive: true, regex: "@_prefix_.*:.+"}],
                    rooms: [],
                    aliases: [],
                },
            },
        });
        appservice.botIntent.ensureRegistered = () => {
            return null;
        };

        await appservice.begin();

        try {
            async function verifyAuth(method: string, route: string) {
                async function doCall(opts: any = {}) {
                    try {
                        await got({
                            url: `http://localhost:${port}${route}`,
                            method: method,
                            ...opts,
                        }).json();

                        // noinspection ExceptionCaughtLocallyJS
                        throw new Error("Authentication passed when it shouldn't have");
                    } catch (e) {
                        expect(JSON.parse(e.response.body)).toMatchObject({
                            errcode: "AUTH_FAILED",
                            error: "Authentication failed",
                        });
                        expect(e.response.statusCode).toBe(401);
                    }
                }

                await doCall();
                await doCall({searchParams: {access_token: "WRONG_TOKEN"}});
                await doCall({headers: {Authorization: "Bearer WRONG_TOKEN"}});
                await doCall({headers: {Authorization: "NotBearer WRONG_TOKEN"}});
            }

            await verifyAuth("GET", "/users/@_prefix_sample:example.org");
            await verifyAuth("GET", "/rooms/" + encodeURIComponent("#_prefix_sample:example.org"));
            await verifyAuth("PUT", "/transactions/txnId");
            await verifyAuth("GET", "/_matrix/app/v1/users/@_prefix_sample:example.org");
            await verifyAuth("GET", "/_matrix/app/v1/rooms/" + encodeURIComponent("#_prefix_sample:example.org"));
            await verifyAuth("PUT", "/_matrix/app/v1/transactions/txnId");
            await verifyAuth("GET", "/_matrix/app/v1/thirdparty/protocol/protocolId");
            await verifyAuth("GET", "/_matrix/app/v1/thirdparty/user/protocolId");
            await verifyAuth("GET", "/_matrix/app/v1/thirdparty/user");
            await verifyAuth("GET", "/_matrix/app/v1/thirdparty/location/protocolId");
            await verifyAuth("GET", "/_matrix/app/v1/thirdparty/location");
        } finally {
            appservice.stop();
        }
    });

    it('should validate inputs for transactions', async () => {
        const port = await getPort();
        const hsToken = "s3cret_token";
        const appservice = new Appservice({
            port: port,
            bindAddress: '127.0.0.1',
            homeserverName: 'example.org',
            homeserverUrl: 'https://localhost',
            registration: {
                as_token: "",
                hs_token: hsToken,
                sender_localpart: "_bot_",
                namespaces: {
                    users: [{exclusive: true, regex: "@_prefix_.*:.+"}],
                    rooms: [],
                    aliases: [],
                },
            },
        });
        appservice.botIntent.ensureRegistered = () => {
            return null;
        };

        await appservice.begin();

        try {
            async function doCall(route: string, opts: any = {}, err: any) {
                try {
                    await got({
                        url: `http://localhost:${port}${route}`,
                        method: "PUT",
                        searchParams: {access_token: hsToken},
                        ...opts,
                    });

                    // noinspection ExceptionCaughtLocallyJS
                    throw new Error("Request passed when it shouldn't have");
                } catch (e) {
                    expect(JSON.parse(e.response.body)).toMatchObject(err);
                    expect(e.response.statusCode).toBe(400);
                }
            }

            await doCall("/transactions/1", {json: {hello: "world"}}, {
                errcode: "BAD_REQUEST",
                error: "Invalid JSON: expected events",
            });
            await doCall("/_matrix/app/v1/transactions/1", {json: {hello: "world"}}, {
                errcode: "BAD_REQUEST",
                error: "Invalid JSON: expected events",
            });
        } finally {
            appservice.stop();
        }
    });

    it('should emit events from transactions', async () => {
        const port = await getPort();
        const hsToken = "s3cret_token";
        const appservice = new Appservice({
            port: port,
            bindAddress: '127.0.0.1',
            homeserverName: 'example.org',
            homeserverUrl: 'https://localhost',
            registration: {
                as_token: "",
                hs_token: hsToken,
                sender_localpart: "_bot_",
                namespaces: {
                    users: [{exclusive: true, regex: "@_prefix_.*:.+"}],
                    rooms: [],
                    aliases: [],
                },
            },
        });
        appservice.botIntent.ensureRegistered = () => {
            return null;
        };

        await appservice.begin();

        try {
            const txnBody = {
                events: [
                    {type: "m.room.message", roomId: "!somewhere:example.org"},
                    {type: "m.room.not_message", roomId: "!elsewhere:example.org"},
                ],
            };

            const eventSpy = simple.stub().callFn((rid, ev) => {
                expect(rid).toEqual(ev["room_id"]);
                if (ev["type"] === "m.room.message") expect(ev).toMatchObject(txnBody.events[0]);
                else expect(ev).toMatchObject(txnBody.events[1]);
            });
            const messageSpy = simple.stub().callFn((rid, ev) => {
                expect(rid).toEqual(ev["room_id"]);
                expect(ev).toMatchObject(txnBody.events[0]);
            });
            appservice.on("room.event", eventSpy);
            appservice.on("room.message", messageSpy);

            async function doCall(route: string, opts: any = {}) {
                const res = await got({
                    url: `http://localhost:${port}${route}`,
                    method: "PUT",
                    searchParams: {access_token: hsToken},
                    ...opts,
                });
                expect(res).toMatchObject({});

                expect(eventSpy.callCount).toBe(2);
                expect(messageSpy.callCount).toBe(1);
                eventSpy.callCount = 0;
                messageSpy.callCount = 0;
            }

            await doCall("/transactions/1", {json: txnBody});
            await doCall("/_matrix/app/v1/transactions/2", {json: txnBody});
        } finally {
            appservice.stop();
        }
    });

    it('should not emit ephemeral events from transactions by default', async () => {
        const port = await getPort();
        const hsToken = "s3cret_token";
        const appservice = new Appservice({
            port: port,
            bindAddress: '127.0.0.1',
            homeserverName: 'example.org',
            homeserverUrl: 'https://localhost',
            registration: {
                as_token: "",
                hs_token: hsToken,
                sender_localpart: "_bot_",
                namespaces: {
                    users: [{exclusive: true, regex: "@_prefix_.*:.+"}],
                    rooms: [],
                    aliases: [],
                },
                // "de.sorunome.msc2409.push_ephemeral": true, // implied false for this test
            },
        });
        appservice.botIntent.ensureRegistered = () => {
            return null;
        };

        await appservice.begin();

        try {
            const txnBody = {
                events: [
                    {type: "m.room.message", roomId: "!somewhere:example.org"},
                    {type: "m.room.not_message", roomId: "!elsewhere:example.org"},
                ],
                "de.sorunome.msc2409.ephemeral": [
                    {type: "m.typing", userId: "@someone:example.org"},
                    {type: "m.not_typing", userId: "@someone_else:example.org"},
                ]
            };

            const eventSpy = simple.stub().callFn((ev) => {
                if (ev["type"] === "m.typing") expect(ev).toMatchObject(txnBody["de.sorunome.msc2409.ephemeral"][0]);
                else expect(ev).toMatchObject(txnBody["de.sorunome.msc2409.ephemeral"][1]);
            });
            appservice.on("ephemeral.event", eventSpy);

            async function doCall(route: string, opts: any = {}) {
                const res = await requestPromise({
                    uri: `http://localhost:${port}${route}`,
                    method: "PUT",
                    qs: {access_token: hsToken},
                    ...opts,
                });
                expect(res).toMatchObject({});

                expect(eventSpy.callCount).toBe(0);
                eventSpy.callCount = 0;
            }

            await doCall("/transactions/1", {json: txnBody});
            await doCall("/_matrix/app/v1/transactions/2", {json: txnBody});
        } finally {
            appservice.stop();
        }
    });

    it('should emit ephemeral events from transactions when enabled', async () => {
        const port = await getPort();
        const hsToken = "s3cret_token";
        const appservice = new Appservice({
            port: port,
            bindAddress: '127.0.0.1',
            homeserverName: 'example.org',
            homeserverUrl: 'https://localhost',
            registration: {
                as_token: "",
                hs_token: hsToken,
                sender_localpart: "_bot_",
                namespaces: {
                    users: [{exclusive: true, regex: "@_prefix_.*:.+"}],
                    rooms: [],
                    aliases: [],
                },
                "de.sorunome.msc2409.push_ephemeral": true,
            },
        });
        appservice.botIntent.ensureRegistered = () => {
            return null;
        };

        await appservice.begin();

        try {
            const txnBody = {
                events: [
                    {type: "m.room.message", roomId: "!somewhere:example.org"},
                    {type: "m.room.not_message", roomId: "!elsewhere:example.org"},
                ],
                "de.sorunome.msc2409.ephemeral": [
                    {type: "m.typing", userId: "@someone:example.org"},
                    {type: "m.not_typing", userId: "@someone_else:example.org"},
                ]
            };

            const eventSpy = simple.stub().callFn((ev) => {
                if (ev["type"] === "m.typing") expect(ev).toMatchObject(txnBody["de.sorunome.msc2409.ephemeral"][0]);
                else expect(ev).toMatchObject(txnBody["de.sorunome.msc2409.ephemeral"][1]);
            });
            appservice.on("ephemeral.event", eventSpy);

            async function doCall(route: string, opts: any = {}) {
                const res = await requestPromise({
                    uri: `http://localhost:${port}${route}`,
                    method: "PUT",
                    qs: {access_token: hsToken},
                    ...opts,
                });
                expect(res).toMatchObject({});

                expect(eventSpy.callCount).toBe(2);
                eventSpy.callCount = 0;
            }

            await doCall("/transactions/1", {json: txnBody});
            await doCall("/_matrix/app/v1/transactions/2", {json: txnBody});
        } finally {
            appservice.stop();
        }
    });

    it('should not emit ephemeral events from transactions when disabled', async () => {
        const port = await getPort();
        const hsToken = "s3cret_token";
        const appservice = new Appservice({
            port: port,
            bindAddress: '127.0.0.1',
            homeserverName: 'example.org',
            homeserverUrl: 'https://localhost',
            registration: {
                as_token: "",
                hs_token: hsToken,
                sender_localpart: "_bot_",
                namespaces: {
                    users: [{exclusive: true, regex: "@_prefix_.*:.+"}],
                    rooms: [],
                    aliases: [],
                },
                "de.sorunome.msc2409.push_ephemeral": false,
            },
        });
        appservice.botIntent.ensureRegistered = () => {
            return null;
        };

        await appservice.begin();

        try {
            const txnBody = {
                events: [
                    {type: "m.room.message", roomId: "!somewhere:example.org"},
                    {type: "m.room.not_message", roomId: "!elsewhere:example.org"},
                ],
                "de.sorunome.msc2409.ephemeral": [
                    {type: "m.typing", userId: "@someone:example.org"},
                    {type: "m.not_typing", userId: "@someone_else:example.org"},
                ],
            };

            const eventSpy = simple.stub().callFn((ev) => {
                if (ev["type"] === "m.typing") expect(ev).toMatchObject(txnBody["de.sorunome.msc2409.ephemeral"][0]);
                else expect(ev).toMatchObject(txnBody["de.sorunome.msc2409.ephemeral"][1]);
            });
            appservice.on("ephemeral.event", eventSpy);

            async function doCall(route: string, opts: any = {}) {
                const res = await requestPromise({
                    uri: `http://localhost:${port}${route}`,
                    method: "PUT",
                    qs: {access_token: hsToken},
                    ...opts,
                });
                expect(res).toMatchObject({});

                expect(eventSpy.callCount).toBe(0);
                eventSpy.callCount = 0;
            }

            await doCall("/transactions/1", {json: txnBody});
            await doCall("/_matrix/app/v1/transactions/2", {json: txnBody});
        } finally {
            appservice.stop();
        }
    });

    it('should not emit ephemeral events from transactions when enabled but none present', async () => {
        const port = await getPort();
        const hsToken = "s3cret_token";
        const appservice = new Appservice({
            port: port,
            bindAddress: '127.0.0.1',
            homeserverName: 'example.org',
            homeserverUrl: 'https://localhost',
            registration: {
                as_token: "",
                hs_token: hsToken,
                sender_localpart: "_bot_",
                namespaces: {
                    users: [{exclusive: true, regex: "@_prefix_.*:.+"}],
                    rooms: [],
                    aliases: [],
                },
                "de.sorunome.msc2409.push_ephemeral": true,
            },
        });
        appservice.botIntent.ensureRegistered = () => {
            return null;
        };

        await appservice.begin();

        try {
            const txnBody = {
                events: [
                    {type: "m.room.message", roomId: "!somewhere:example.org"},
                    {type: "m.room.not_message", roomId: "!elsewhere:example.org"},
                ],
                // "de.sorunome.msc2409.ephemeral": [
                //     {type: "m.typing", userId: "@someone:example.org"},
                //     {type: "m.not_typing", userId: "@someone_else:example.org"},
                // ]
            };

            const eventSpy = simple.stub().callFn((ev) => {
                throw new Error("Unexpected call: No events anticipated");
            });
            appservice.on("ephemeral.event", eventSpy);

            async function doCall(route: string, opts: any = {}) {
                const res = await requestPromise({
                    uri: `http://localhost:${port}${route}`,
                    method: "PUT",
                    qs: {access_token: hsToken},
                    ...opts,
                });
                expect(res).toMatchObject({});

                expect(eventSpy.callCount).toBe(0);
                eventSpy.callCount = 0;
            }

            await doCall("/transactions/1", {json: txnBody});
            await doCall("/_matrix/app/v1/transactions/2", {json: txnBody});
        } finally {
            appservice.stop();
        }
    });

    it('should not duplicate transactions', async () => {
        const port = await getPort();
        const hsToken = "s3cret_token";
        const appservice = new Appservice({
            port: port,
            bindAddress: '127.0.0.1',
            homeserverName: 'example.org',
            homeserverUrl: 'https://localhost',
            registration: {
                as_token: "",
                hs_token: hsToken,
                sender_localpart: "_bot_",
                namespaces: {
                    users: [{exclusive: true, regex: "@_prefix_.*:.+"}],
                    rooms: [],
                    aliases: [],
                },
            },
        });
        appservice.botIntent.ensureRegistered = () => {
            return null;
        };

        await appservice.begin();

        try {
            const txnBody = {
                events: [
                    {type: "m.room.message", roomId: "!somewhere:example.org"},
                    {type: "m.room.not_message", roomId: "!elsewhere:example.org"},
                ],
            };

            const eventSpy = simple.stub().callFn((rid, ev) => {
                expect(rid).toEqual(ev["room_id"]);
                if (ev["type"] === "m.room.message") expect(ev).toMatchObject(txnBody.events[0]);
                else expect(ev).toMatchObject(txnBody.events[1]);
            });
            const messageSpy = simple.stub().callFn((rid, ev) => {
                expect(rid).toEqual(ev["room_id"]);
                expect(ev).toMatchObject(txnBody.events[0]);
            });
            appservice.on("room.event", eventSpy);
            appservice.on("room.message", messageSpy);

            async function doCall(route: string, opts: any = {}) {
                const res = await got({
                    url: `http://localhost:${port}${route}`,
                    method: "PUT",
                    searchParams: {access_token: hsToken},
                    ...opts,
                });
                expect(res).toMatchObject({});

                expect(eventSpy.callCount).toBe(2);
                expect(messageSpy.callCount).toBe(1);
            }

            await doCall("/transactions/1", {json: txnBody});
            await doCall("/_matrix/app/v1/transactions/1", {json: txnBody});
        } finally {
            appservice.stop();
        }
    });

    it('should send transaction events through a processor', async () => {
        const port = await getPort();
        const hsToken = "s3cret_token";
        const appservice = new Appservice({
            port: port,
            bindAddress: '127.0.0.1',
            homeserverName: 'example.org',
            homeserverUrl: 'https://localhost',
            registration: {
                as_token: "",
                hs_token: hsToken,
                sender_localpart: "_bot_",
                namespaces: {
                    users: [{exclusive: true, regex: "@_prefix_.*:.+"}],
                    rooms: [],
                    aliases: [],
                },
            },
        });
        appservice.botIntent.ensureRegistered = () => {
            return null;
        };

        await appservice.begin();

        try {
            const txnBody = {
                events: [
                    {type: "m.room.message", roomId: "!somewhere:example.org"},
                    {type: "m.room.not_message", roomId: "!elsewhere:example.org"},
                ],
            };

            const processor = <IPreprocessor>{
                processEvent: (ev, procClient, kind?) => {
                    expect(kind).toEqual(EventKind.RoomEvent);
                    ev["processed"] = true;
                },
                getSupportedEventTypes: () => ["m.room.member", "m.room.message", "m.room.not_message"],
            };
            appservice.addPreprocessor(processor);
            const processorSpy = simple.mock(processor, "processEvent").callOriginal();

            const eventSpy = simple.stub().callFn((rid, ev) => {
                expect(rid).toEqual(ev["room_id"]);
                if (ev["type"] === "m.room.message") expect(ev).toMatchObject(txnBody.events[0]);
                else expect(ev).toMatchObject(txnBody.events[1]);
            });
            const messageSpy = simple.stub().callFn((rid, ev) => {
                expect(rid).toEqual(ev["room_id"]);
                expect(ev).toMatchObject(txnBody.events[0]);
            });
            appservice.on("room.event", eventSpy);
            appservice.on("room.message", messageSpy);

            async function doCall(route: string, opts: any = {}) {
                const res = await got({
                    url: `http://localhost:${port}${route}`,
                    method: "PUT",
                    searchParams: {access_token: hsToken},
                    ...opts,
                });
                expect(res).toMatchObject({});

                expect(eventSpy.callCount).toBe(2);
                expect(messageSpy.callCount).toBe(1);
                expect(processorSpy.callCount).toBe(2);
                eventSpy.callCount = 0;
                messageSpy.callCount = 0;
                processorSpy.callCount = 0;
            }

            await doCall("/transactions/1", {json: txnBody});
            await doCall("/_matrix/app/v1/transactions/2", {json: txnBody});
        } finally {
            appservice.stop();
        }
    });

    it('should send transaction ephemeral events through a processor', async () => {
        const port = await getPort();
        const hsToken = "s3cret_token";
        const appservice = new Appservice({
            port: port,
            bindAddress: '127.0.0.1',
            homeserverName: 'example.org',
            homeserverUrl: 'https://localhost',
            registration: {
                as_token: "",
                hs_token: hsToken,
                sender_localpart: "_bot_",
                namespaces: {
                    users: [{exclusive: true, regex: "@_prefix_.*:.+"}],
                    rooms: [],
                    aliases: [],
                },
                "de.sorunome.msc2409.push_ephemeral": true,
            },
        });
        appservice.botIntent.ensureRegistered = () => {
            return null;
        };

        await appservice.begin();

        try {
            const txnBody = {
                events: [],
                "de.sorunome.msc2409.ephemeral": [
                    {type: "m.typing", userId: "@someone:example.org"},
                    {type: "m.not_typing", userId: "@someone_else:example.org"},
                ],
            };

            const processor = <IPreprocessor>{
                processEvent: (ev, procClient, kind?) => {
                    expect(kind).toEqual(EventKind.EphemeralEvent);
                    ev["processed"] = true;
                },
                getSupportedEventTypes: () => ["m.typing", "m.not_typing"],
            };
            appservice.addPreprocessor(processor);
            const processorSpy = simple.mock(processor, "processEvent").callOriginal();

            const eventSpy = simple.stub().callFn((ev) => {
                if (ev["type"] === "m.typing") expect(ev).toMatchObject(txnBody["de.sorunome.msc2409.ephemeral"][0]);
                else expect(ev).toMatchObject(txnBody["de.sorunome.msc2409.ephemeral"][1]);
            });
            appservice.on("ephemeral.event", eventSpy);

            async function doCall(route: string, opts: any = {}) {
                const res = await requestPromise({
                    uri: `http://localhost:${port}${route}`,
                    method: "PUT",
                    qs: {access_token: hsToken},
                    ...opts,
                });
                expect(res).toMatchObject({});

                expect(eventSpy.callCount).toBe(2);
                expect(processorSpy.callCount).toBe(2);
                eventSpy.callCount = 0;
                processorSpy.callCount = 0;
            }

            await doCall("/transactions/1", {json: txnBody});
            await doCall("/_matrix/app/v1/transactions/2", {json: txnBody});
        } finally {
            appservice.stop();
        }
    });

    it('should send transaction events through a relevant processor', async () => {
        const port = await getPort();
        const hsToken = "s3cret_token";
        const appservice = new Appservice({
            port: port,
            bindAddress: '127.0.0.1',
            homeserverName: 'example.org',
            homeserverUrl: 'https://localhost',
            registration: {
                as_token: "",
                hs_token: hsToken,
                sender_localpart: "_bot_",
                namespaces: {
                    users: [{exclusive: true, regex: "@_prefix_.*:.+"}],
                    rooms: [],
                    aliases: [],
                },
            },
        });
        appservice.botIntent.ensureRegistered = () => {
            return null;
        };

        await appservice.begin();

        try {
            const txnBody = {
                events: [
                    {type: "m.room.message", roomId: "!somewhere:example.org"},
                    {type: "m.room.not_message", roomId: "!elsewhere:example.org"},
                    {type: "m.room.unknown", roomId: "!elsewhere:example.org"},
                ],
            };

            const processorA = <IPreprocessor>{
                processEvent: (ev, procClient, kind?) => {
                    expect(kind).toEqual(EventKind.RoomEvent);
                    ev["processed"] = "A";
                },
                getSupportedEventTypes: () => ["m.room.message"],
            };
            appservice.addPreprocessor(processorA);
            const processorSpyA = simple.mock(processorA, "processEvent").callOriginal();

            const processorB = <IPreprocessor>{
                processEvent: (ev, procClient, kind?) => {
                    expect(kind).toEqual(EventKind.RoomEvent);
                    ev["processed"] = "B";
                },
                getSupportedEventTypes: () => ["m.room.not_message"],
            };
            appservice.addPreprocessor(processorB);
            const processorSpyB = simple.mock(processorB, "processEvent").callOriginal();

            const eventSpy = simple.stub().callFn((rid, ev) => {
                expect(rid).toEqual(ev["room_id"]);
                if (ev["type"] === "m.room.message") {
                    expect(ev).toMatchObject(txnBody.events[0]);
                    expect(ev["processed"]).toEqual("A");
                } else if (ev["type"] === "m.room.not_message") {
                    expect(ev).toMatchObject(txnBody.events[1]);
                    expect(ev["processed"]).toEqual("B");
                } else {
                    expect(ev).toMatchObject(txnBody.events[2]);
                }
            });
            const messageSpy = simple.stub().callFn((rid, ev) => {
                expect(rid).toEqual(ev["room_id"]);
                expect(ev).toMatchObject(txnBody.events[0]);
                expect(ev["processed"]).toEqual("A");
            });
            appservice.on("room.event", eventSpy);
            appservice.on("room.message", messageSpy);

            async function doCall(route: string, opts: any = {}) {
                const res = await got({
                    url: `http://localhost:${port}${route}`,
                    method: "PUT",
                    searchParams: {access_token: hsToken},
                    ...opts,
                });
                expect(res).toMatchObject({});

                expect(eventSpy.callCount).toBe(3);
                expect(messageSpy.callCount).toBe(1);
                expect(processorSpyA.callCount).toBe(1);
                expect(processorSpyB.callCount).toBe(1);
                eventSpy.callCount = 0;
                messageSpy.callCount = 0;
                processorSpyA.callCount = 0;
                processorSpyB.callCount = 0;
            }

            await doCall("/transactions/1", {json: txnBody});
            await doCall("/_matrix/app/v1/transactions/2", {json: txnBody});
        } finally {
            appservice.stop();
        }
    });

    it('should send transaction ephemeral events through a relevant processor', async () => {
        const port = await getPort();
        const hsToken = "s3cret_token";
        const appservice = new Appservice({
            port: port,
            bindAddress: '127.0.0.1',
            homeserverName: 'example.org',
            homeserverUrl: 'https://localhost',
            registration: {
                as_token: "",
                hs_token: hsToken,
                sender_localpart: "_bot_",
                namespaces: {
                    users: [{exclusive: true, regex: "@_prefix_.*:.+"}],
                    rooms: [],
                    aliases: [],
                },
                "de.sorunome.msc2409.push_ephemeral": true,
            },
        });
        appservice.botIntent.ensureRegistered = () => {
            return null;
        };

        await appservice.begin();

        try {
            const txnBody = {
                events: [],
                "de.sorunome.msc2409.ephemeral": [
                    {type: "m.typing", userId: "@someone:example.org"},
                    {type: "m.not_typing", userId: "@someone_else:example.org"},
                ],
            };

            const processorA = <IPreprocessor>{
                processEvent: (ev, procClient, kind?) => {
                    expect(kind).toEqual(EventKind.EphemeralEvent);
                    ev["processed"] = 'A';
                },
                getSupportedEventTypes: () => ["m.typing"],
            };
            appservice.addPreprocessor(processorA);
            const processorSpyA = simple.mock(processorA, "processEvent").callOriginal();

            const processorB = <IPreprocessor>{
                processEvent: (ev, procClient, kind?) => {
                    expect(kind).toEqual(EventKind.EphemeralEvent);
                    ev["processed"] = 'B';
                },
                getSupportedEventTypes: () => ["m.not_typing"],
            };
            appservice.addPreprocessor(processorB);
            const processorSpyB = simple.mock(processorB, "processEvent").callOriginal();

            const eventSpy = simple.stub().callFn((ev) => {
                expect(ev["processed"]).toEqual(ev["type"] === "m.typing" ? "A" : "B");
                if (ev["type"] === "m.typing") expect(ev).toMatchObject(txnBody["de.sorunome.msc2409.ephemeral"][0]);
                else expect(ev).toMatchObject(txnBody["de.sorunome.msc2409.ephemeral"][1]);
            });
            appservice.on("ephemeral.event", eventSpy);

            async function doCall(route: string, opts: any = {}) {
                const res = await requestPromise({
                    uri: `http://localhost:${port}${route}`,
                    method: "PUT",
                    qs: {access_token: hsToken},
                    ...opts,
                });
                expect(res).toMatchObject({});

                expect(eventSpy.callCount).toBe(2);
                expect(processorSpyA.callCount).toBe(1);
                expect(processorSpyB.callCount).toBe(1);
                eventSpy.callCount = 0;
                processorSpyA.callCount = 0;
                processorSpyB.callCount = 0;
            }

            await doCall("/transactions/1", {json: txnBody});
            await doCall("/_matrix/app/v1/transactions/2", {json: txnBody});
        } finally {
            appservice.stop();
        }
    });

    it('should handle membership events in transactions', async () => {
        const port = await getPort();
        const hsToken = "s3cret_token";
        const appservice = new Appservice({
            port: port,
            bindAddress: '127.0.0.1',
            homeserverName: 'example.org',
            homeserverUrl: 'https://localhost',
            registration: {
                as_token: "",
                hs_token: hsToken,
                sender_localpart: "_bot_",
                namespaces: {
                    users: [{exclusive: true, regex: "@_prefix_.*:.+"}],
                    rooms: [],
                    aliases: [],
                },
            },
        });
        appservice.botIntent.ensureRegistered = () => {
            return null;
        };

        await appservice.begin();

        try {
            const txnBody = {
                events: [
                    {
                        type: "m.room.member",
                        room_id: "!AAA:example.org",
                        content: {membership: "join"},
                        state_key: "@_prefix_test:example.org",
                    },
                    {
                        type: "m.room.member",
                        room_id: "!BBB:example.org",
                        content: {membership: "leave"},
                        state_key: "@_prefix_test:example.org",
                    },
                    {
                        type: "m.room.member",
                        room_id: "!CCC:example.org",
                        content: {membership: "ban"},
                        state_key: "@_prefix_test:example.org",
                    },
                    {
                        type: "m.room.member",
                        room_id: "!DDD:example.org",
                        content: {membership: "invite"},
                        state_key: "@_prefix_test:example.org",
                    },
                    {
                        type: "m.room.member",
                        room_id: "!AAA:example.org",
                        content: {membership: "join"},
                        state_key: "@INVALID_USER:example.org",
                    },
                    {
                        type: "m.room.member",
                        room_id: "!BBB:example.org",
                        content: {membership: "leave"},
                        state_key: "@INVALID_USER:example.org",
                    },
                    {
                        type: "m.room.member",
                        room_id: "!CCC:example.org",
                        content: {membership: "ban"},
                        state_key: "@INVALID_USER:example.org",
                    },
                    {
                        type: "m.room.member",
                        room_id: "!DDD:example.org",
                        content: {membership: "invite"},
                        state_key: "@INVALID_USER:example.org",
                    },
                ],
            };

            const joinSpy = simple.stub().callFn((rid, ev) => {
                expect(rid).toEqual(txnBody.events[0].room_id);
                expect(ev).toMatchObject(txnBody.events[0]);
            });
            const leaveSpy = simple.stub().callFn((rid, ev) => {
                if (ev["content"]["membership"] === "leave") {
                    expect(rid).toEqual(txnBody.events[1].room_id);
                    expect(ev).toMatchObject(txnBody.events[1]);
                } else {
                    expect(rid).toEqual(txnBody.events[2].room_id);
                    expect(ev).toMatchObject(txnBody.events[2]);
                }
            });
            const inviteSpy = simple.stub().callFn((rid, ev) => {
                expect(rid).toEqual(txnBody.events[3].room_id);
                expect(ev).toMatchObject(txnBody.events[3]);
            });

            appservice.on("room.join", joinSpy);
            appservice.on("room.leave", leaveSpy);
            appservice.on("room.invite", inviteSpy);

            async function doCall(route: string, opts: any = {}) {
                const res = await got({
                    url: `http://localhost:${port}${route}`,
                    method: "PUT",
                    searchParams: {access_token: hsToken},
                    ...opts,
                });
                expect(res).toMatchObject({});

                expect(joinSpy.callCount).toBe(1);
                expect(leaveSpy.callCount).toBe(2);
                expect(inviteSpy.callCount).toBe(1);
                joinSpy.callCount = 0;
                leaveSpy.callCount = 0;
                inviteSpy.callCount = 0;
            }

            await doCall("/transactions/1", {json: txnBody});
            await doCall("/_matrix/app/v1/transactions/2", {json: txnBody});
        } finally {
            appservice.stop();
        }
    });

    it('should handle room upgrade events in transactions', async () => {
        const port = await getPort();
        const hsToken = "s3cret_token";
        const appservice = new Appservice({
            port: port,
            bindAddress: '127.0.0.1',
            homeserverName: 'example.org',
            homeserverUrl: 'https://localhost',
            registration: {
                as_token: "",
                hs_token: hsToken,
                sender_localpart: "_bot_",
                namespaces: {
                    users: [{exclusive: true, regex: "@_prefix_.*:.+"}],
                    rooms: [],
                    aliases: [],
                },
            },
        });
        appservice.botIntent.ensureRegistered = () => {
            return null;
        };

        await appservice.begin();

        try {
            const txnBody = {
                events: [
                    {
                        type: "m.room.tombstone",
                        content: {body: "hello world 1"},
                        state_key: "",
                        room_id: "!a:example.org",
                    },
                    {
                        type: "m.room.create",
                        content: {predecessor: {room_id: "!old:example.org"}},
                        state_key: "",
                        room_id: "!b:example.org",
                    },
                ],
            };

            const archiveSpy = simple.stub().callFn((rid, ev) => {
                expect(rid).toEqual(txnBody.events[0].room_id);
                expect(ev).toMatchObject(txnBody.events[0]);
            });
            const upgradeSpy = simple.stub().callFn((rid, ev) => {
                expect(rid).toEqual(txnBody.events[1].room_id);
                expect(ev).toMatchObject(txnBody.events[1]);
            });
            const eventSpy = simple.stub().callFn((rid, ev) => {
                if (ev['type'] === 'm.room.tombstone') {
                    expect(rid).toEqual(txnBody.events[0].room_id);
                    expect(ev).toMatchObject(txnBody.events[0]);
                } else {
                    expect(rid).toEqual(txnBody.events[1].room_id);
                    expect(ev).toMatchObject(txnBody.events[1]);
                }
            });

            appservice.on("room.archived", archiveSpy);
            appservice.on("room.upgraded", upgradeSpy);
            appservice.on("room.event", eventSpy);

            async function doCall(route: string, opts: any = {}) {
                const res = await got({
                    url: `http://localhost:${port}${route}`,
                    method: "PUT",
                    searchParams: {access_token: hsToken},
                    ...opts,
                });
                expect(res).toMatchObject({});

                expect(archiveSpy.callCount).toBe(1);
                expect(upgradeSpy.callCount).toBe(1);
                expect(eventSpy.callCount).toBe(2);
                archiveSpy.callCount = 0;
                upgradeSpy.callCount = 0;
                eventSpy.callCount = 0;
            }

            await doCall("/transactions/1", {json: txnBody});
            await doCall("/_matrix/app/v1/transactions/2", {json: txnBody});
        } finally {
            appservice.stop();
        }
    });

    it('should emit while querying users', async () => {
        const port = await getPort();
        const hsToken = "s3cret_token";
        const appservice = new Appservice({
            port: port,
            bindAddress: '127.0.0.1',
            homeserverName: 'example.org',
            homeserverUrl: 'https://localhost',
            registration: {
                as_token: "",
                hs_token: hsToken,
                sender_localpart: "_bot_",
                namespaces: {
                    users: [{exclusive: true, regex: "@_prefix_.*:.+"}],
                    rooms: [],
                    aliases: [],
                },
            },
        });
        appservice.botIntent.ensureRegistered = () => {
            return null;
        };

        await appservice.begin();

        try {
            const userId = "@_prefix_test:example.org";

            // Prepare an intent for the user now
            const userIntent = appservice.getIntentForUserId(userId);
            userIntent.ensureRegistered = () => {
                return null;
            };
            const nameSpy = simple.stub(userIntent.underlyingClient, "setDisplayName").callFn(() => {
                return null;
            });
            const avatarSpy = simple.stub(userIntent.underlyingClient, "setAvatarUrl").callFn(() => {
                return null;
            });

            const userSpy = simple.stub().callFn((uid, fn) => {
                expect(uid).toEqual(userId);
                fn({});
            });

            appservice.on("query.user", userSpy);

            async function doCall(route: string, opts: any = {}) {
                const res = await got({
                    url: `http://localhost:${port}${route}`,
                    method: "GET",
                    searchParams: {access_token: hsToken},
                    ...opts,
                }).json();
                expect(res).toMatchObject({});

                expect(nameSpy.callCount).toBe(0);
                expect(avatarSpy.callCount).toBe(0);
                expect(userSpy.callCount).toBe(1);
                nameSpy.callCount = 0;
                avatarSpy.callCount = 0;
                userSpy.callCount = 0;
            }

            await doCall("/users/" + userId);
            await doCall("/_matrix/app/v1/users/" + userId);
        } finally {
            appservice.stop();
        }
    });

    it('should handle profiles while querying users', async () => {
        const port = await getPort();
        const hsToken = "s3cret_token";
        const hsUrl = "https://localhost";
        const appservice = new Appservice({
            port: port,
            bindAddress: '127.0.0.1',
            homeserverName: 'example.org',
            homeserverUrl: hsUrl,
            registration: {
                as_token: "",
                hs_token: hsToken,
                sender_localpart: "_bot_",
                namespaces: {
                    users: [{exclusive: true, regex: "@_prefix_.*:.+"}],
                    rooms: [],
                    aliases: [],
                },
            },
        });
        appservice.botIntent.ensureRegistered = () => {
            return null;
        };

        const http = new MockHttpBackend();
        setRequestFn(requestWrapper(http.requestFn));

        await appservice.begin();

        try {
            const userId = "@_prefix_test:example.org";
            const displayName = "Display Name Here";
            const avatarUrl = "mxc://example.org/testing";

            // Prepare an intent for the user now
            const userIntent = appservice.getIntentForUserId(userId);
            userIntent.ensureRegistered = () => {
                return null;
            };

            const userSpy = simple.stub().callFn((uid, fn) => {
                expect(uid).toEqual(userId);

                fn({
                    display_name: displayName,
                    avatar_mxc: avatarUrl,
                });
            });

            appservice.on("query.user", userSpy);

            async function doCall(route: string, opts: any = {}) {
                http.when("PUT", "/_matrix/client/r0/profile").respond(200, (path, content) => {
                    expect(path).toEqual(`${hsUrl}/_matrix/client/r0/profile/${encodeURIComponent(userId)}/displayname`);
                    expect(content).toMatchObject({displayname: displayName});
                    return {};
                });
                http.when("PUT", "/_matrix/client/r0/profile").respond(200, (path, content) => {
                    expect(path).toEqual(`${hsUrl}/_matrix/client/r0/profile/${encodeURIComponent(userId)}/avatar_url`);
                    expect(content).toMatchObject({avatar_url: avatarUrl});
                    return {};
                });

                http.flushAllExpected();
                const res = await got({
                    url: `http://localhost:${port}${route}`,
                    method: "GET",
                    searchParams: {access_token: hsToken},
                    ...opts,
                }).json();
                expect(res).toMatchObject({});

                expect(userSpy.callCount).toBe(1);
                userSpy.callCount = 0;
            }

            await doCall("/users/" + userId);
            await doCall("/_matrix/app/v1/users/" + userId);
        } finally {
            appservice.stop();
        }
    });

    it('should handle promises for profiles while querying users', async () => {
        const port = await getPort();
        const hsToken = "s3cret_token";
        const hsUrl = "https://localhost";
        const appservice = new Appservice({
            port: port,
            bindAddress: '127.0.0.1',
            homeserverName: 'example.org',
            homeserverUrl: hsUrl,
            registration: {
                as_token: "",
                hs_token: hsToken,
                sender_localpart: "_bot_",
                namespaces: {
                    users: [{exclusive: true, regex: "@_prefix_.*:.+"}],
                    rooms: [],
                    aliases: [],
                },
            },
        });
        appservice.botIntent.ensureRegistered = () => {
            return null;
        };

        const http = new MockHttpBackend();
        setRequestFn(requestWrapper(http.requestFn));

        await appservice.begin();

        try {
            const userId = "@_prefix_test:example.org";
            const displayName = "Display Name Here";
            const avatarUrl = "mxc://example.org/testing";

            // Prepare an intent for the user now
            const userIntent = appservice.getIntentForUserId(userId);
            userIntent.ensureRegistered = () => {
                return null;
            };

            const userSpy = simple.stub().callFn((uid, fn) => {
                expect(uid).toEqual(userId);

                fn(Promise.resolve({
                    display_name: displayName,
                    avatar_mxc: avatarUrl,
                }));
            });

            appservice.on("query.user", userSpy);

            async function doCall(route: string, opts: any = {}) {
                http.when("PUT", "/_matrix/client/r0/profile").respond(200, (path, content) => {
                    expect(path).toEqual(`${hsUrl}/_matrix/client/r0/profile/${encodeURIComponent(userId)}/displayname`);
                    expect(content).toMatchObject({displayname: displayName});
                    return {};
                });
                http.when("PUT", "/_matrix/client/r0/profile").respond(200, (path, content) => {
                    expect(path).toEqual(`${hsUrl}/_matrix/client/r0/profile/${encodeURIComponent(userId)}/avatar_url`);
                    expect(content).toMatchObject({avatar_url: avatarUrl});
                    return {};
                });

                http.flushAllExpected();
                const res = await got({
                    url: `http://localhost:${port}${route}`,
                    method: "GET",
                    searchParams: {access_token: hsToken},
                    ...opts,
                }).json();
                expect(res).toMatchObject({});

                expect(userSpy.callCount).toBe(1);
                userSpy.callCount = 0;
            }

            await doCall("/users/" + userId);
            await doCall("/_matrix/app/v1/users/" + userId);
        } finally {
            appservice.stop();
        }
    });

    it('should return user not found when a user is not created', async () => {
        const port = await getPort();
        const hsToken = "s3cret_token";
        const appservice = new Appservice({
            port: port,
            bindAddress: '127.0.0.1',
            homeserverName: 'example.org',
            homeserverUrl: 'https://localhost',
            registration: {
                as_token: "",
                hs_token: hsToken,
                sender_localpart: "_bot_",
                namespaces: {
                    users: [{exclusive: true, regex: "@_prefix_.*:.+"}],
                    rooms: [],
                    aliases: [],
                },
            },
        });
        appservice.botIntent.ensureRegistered = () => {
            return null;
        };

        await appservice.begin();

        try {
            const userId = "@_prefix_test:example.org";

            // Prepare an intent for the user now
            const userIntent = appservice.getIntentForUserId(userId);
            userIntent.ensureRegistered = () => {
                return null;
            };
            const nameSpy = simple.stub(userIntent.underlyingClient, "setDisplayName").callFn(() => {
                return null;
            });
            const avatarSpy = simple.stub(userIntent.underlyingClient, "setAvatarUrl").callFn(() => {
                return null;
            });

            const userSpy = simple.stub().callFn((uid, fn) => {
                expect(uid).toEqual(userId);
                fn(false);
            });

            appservice.on("query.user", userSpy);

            async function doCall(route: string, opts: any = {}) {
                try {
                    await got({
                        url: `http://localhost:${port}${route}`,
                        method: "GET",
                        searchParams: {access_token: hsToken},
                        ...opts,
                    }).json();

                    // noinspection ExceptionCaughtLocallyJS
                    throw new Error("Request finished when it should not have");
                } catch (e) {
                    expect(JSON.parse(e.response.body)).toMatchObject({
                        errcode: "USER_DOES_NOT_EXIST",
                        error: "User not created",
                    });
                    expect(e.response.statusCode).toBe(404);
                }

                expect(nameSpy.callCount).toBe(0);
                expect(avatarSpy.callCount).toBe(0);
                expect(userSpy.callCount).toBe(1);
                nameSpy.callCount = 0;
                avatarSpy.callCount = 0;
                userSpy.callCount = 0;
            }

            await doCall("/users/" + encodeURIComponent(userId));
            await doCall("/_matrix/app/v1/users/" + encodeURIComponent(userId));
        } finally {
            appservice.stop();
        }
    });

    it('should return user not found when a promise to not create a user is seen', async () => {
        const port = await getPort();
        const hsToken = "s3cret_token";
        const appservice = new Appservice({
            port: port,
            bindAddress: '127.0.0.1',
            homeserverName: 'example.org',
            homeserverUrl: 'https://localhost',
            registration: {
                as_token: "",
                hs_token: hsToken,
                sender_localpart: "_bot_",
                namespaces: {
                    users: [{exclusive: true, regex: "@_prefix_.*:.+"}],
                    rooms: [],
                    aliases: [],
                },
            },
        });
        appservice.botIntent.ensureRegistered = () => {
            return null;
        };

        await appservice.begin();

        try {
            const userId = "@_prefix_test:example.org";

            // Prepare an intent for the user now
            const userIntent = appservice.getIntentForUserId(userId);
            userIntent.ensureRegistered = () => {
                return null;
            };
            const nameSpy = simple.stub(userIntent.underlyingClient, "setDisplayName").callFn(() => {
                return null;
            });
            const avatarSpy = simple.stub(userIntent.underlyingClient, "setAvatarUrl").callFn(() => {
                return null;
            });

            const userSpy = simple.stub().callFn((uid, fn) => {
                expect(uid).toEqual(userId);
                fn(Promise.resolve(false));
            });

            appservice.on("query.user", userSpy);

            async function doCall(route: string, opts: any = {}) {
                try {
                    await got({
                        url: `http://localhost:${port}${route}`,
                        method: "GET",
                        searchParams: {access_token: hsToken},
                        ...opts,
                    }).json();

                    // noinspection ExceptionCaughtLocallyJS
                    throw new Error("Request finished when it should not have");
                } catch (e) {
                    expect(JSON.parse(e.response.body)).toMatchObject({
                        errcode: "USER_DOES_NOT_EXIST",
                        error: "User not created",
                    });
                    expect(e.response.statusCode).toBe(404);
                }

                expect(nameSpy.callCount).toBe(0);
                expect(avatarSpy.callCount).toBe(0);
                expect(userSpy.callCount).toBe(1);
                nameSpy.callCount = 0;
                avatarSpy.callCount = 0;
                userSpy.callCount = 0;
            }

            await doCall("/users/" + encodeURIComponent(userId));
            await doCall("/_matrix/app/v1/users/" + encodeURIComponent(userId));
        } finally {
            appservice.stop();
        }
    });

    it('should emit while querying rooms', async () => {
        const port = await getPort();
        const hsToken = "s3cret_token";
        const appservice = new Appservice({
            port: port,
            bindAddress: '127.0.0.1',
            homeserverName: 'example.org',
            homeserverUrl: 'https://localhost',
            registration: {
                as_token: "",
                hs_token: hsToken,
                sender_localpart: "_bot_",
                namespaces: {
                    users: [{exclusive: true, regex: "@_prefix_.*:.+"}],
                    rooms: [],
                    aliases: [],
                },
            },
        });
        appservice.botIntent.ensureRegistered = () => {
            return null;
        };

        await appservice.begin();

        try {
            const roomOptions = {};
            const roomAlias = "#_prefix_test:example.org";
            const roomId = "!something:example.org";

            const expected = Object.assign({}, roomOptions, {
                __roomId: roomId,
                room_alias_name: roomAlias.substring(1).split(':')[0],
            });

            const createRoomSpy = simple.mock(appservice.botIntent.underlyingClient, "createRoom").callFn((opts) => {
                expect(opts).toMatchObject(roomOptions);
                return Promise.resolve(roomId);
            });

            const roomSpy = simple.stub().callFn((ralias, fn) => {
                expect(ralias).toEqual(roomAlias);
                fn(roomOptions);
            });

            appservice.on("query.room", roomSpy);

            async function doCall(route: string, opts: any = {}) {
                const res = await got({
                    url: `http://localhost:${port}${route}`,
                    method: "GET",
                    searchParams: {access_token: hsToken},
                    ...opts,
                }).json();
                expect(res).toMatchObject(expected);

                expect(createRoomSpy.callCount).toBe(1);
                expect(roomSpy.callCount).toBe(1);
                createRoomSpy.callCount = 0;
                roomSpy.callCount = 0;
            }

            await doCall("/rooms/" + encodeURIComponent(roomAlias));
            await doCall("/_matrix/app/v1/rooms/" + encodeURIComponent(roomAlias));
        } finally {
            appservice.stop();
        }
    });

    it('should handle options while querying rooms', async () => {
        const port = await getPort();
        const hsToken = "s3cret_token";
        const appservice = new Appservice({
            port: port,
            bindAddress: '127.0.0.1',
            homeserverName: 'example.org',
            homeserverUrl: 'https://localhost',
            registration: {
                as_token: "",
                hs_token: hsToken,
                sender_localpart: "_bot_",
                namespaces: {
                    users: [{exclusive: true, regex: "@_prefix_.*:.+"}],
                    rooms: [],
                    aliases: [],
                },
            },
        });
        appservice.botIntent.ensureRegistered = () => {
            return null;
        };

        await appservice.begin();

        try {
            const roomOptions = {preset: "public_chat"};
            const roomAlias = "#_prefix_test:example.org";
            const roomId = "!something:example.org";

            const expected = Object.assign({}, roomOptions, {
                __roomId: roomId,
                room_alias_name: roomAlias.substring(1).split(':')[0],
            });

            const createRoomSpy = simple.mock(appservice.botIntent.underlyingClient, "createRoom").callFn((opts) => {
                expect(opts).toMatchObject(roomOptions);
                return Promise.resolve(roomId);
            });

            const roomSpy = simple.stub().callFn((ralias, fn) => {
                expect(ralias).toEqual(roomAlias);
                fn(roomOptions);
            });

            appservice.on("query.room", roomSpy);

            async function doCall(route: string, opts: any = {}) {
                const res = await got({
                    url: `http://localhost:${port}${route}`,
                    method: "GET",
                    searchParams: {access_token: hsToken},
                    ...opts,
                }).json();
                expect(res).toMatchObject(expected);

                expect(createRoomSpy.callCount).toBe(1);
                expect(roomSpy.callCount).toBe(1);
                createRoomSpy.callCount = 0;
                roomSpy.callCount = 0;
            }

            await doCall("/rooms/" + encodeURIComponent(roomAlias));
            await doCall("/_matrix/app/v1/rooms/" + encodeURIComponent(roomAlias));
        } finally {
            appservice.stop();
        }
    });

    it('should handle promises for options while querying rooms', async () => {
        const port = await getPort();
        const hsToken = "s3cret_token";
        const appservice = new Appservice({
            port: port,
            bindAddress: '127.0.0.1',
            homeserverName: 'example.org',
            homeserverUrl: 'https://localhost',
            registration: {
                as_token: "",
                hs_token: hsToken,
                sender_localpart: "_bot_",
                namespaces: {
                    users: [{exclusive: true, regex: "@_prefix_.*:.+"}],
                    rooms: [],
                    aliases: [],
                },
            },
        });
        appservice.botIntent.ensureRegistered = () => {
            return null;
        };

        await appservice.begin();

        try {
            const roomOptions = {preset: "public_chat"};
            const roomAlias = "#_prefix_test:example.org";
            const roomId = "!something:example.org";

            const expected = Object.assign({}, roomOptions, {
                __roomId: roomId,
                room_alias_name: roomAlias.substring(1).split(':')[0],
            });

            const createRoomSpy = simple.mock(appservice.botIntent.underlyingClient, "createRoom").callFn((opts) => {
                expect(opts).toMatchObject(roomOptions);
                return Promise.resolve(roomId);
            });

            const roomSpy = simple.stub().callFn((ralias, fn) => {
                expect(ralias).toEqual(roomAlias);
                fn(Promise.resolve(roomOptions));
            });

            appservice.on("query.room", roomSpy);

            async function doCall(route: string, opts: any = {}) {
                const res = await got({
                    url: `http://localhost:${port}${route}`,
                    method: "GET",
                    searchParams: {access_token: hsToken},
                    ...opts,
                }).json();
                expect(res).toMatchObject(expected);

                expect(createRoomSpy.callCount).toBe(1);
                expect(roomSpy.callCount).toBe(1);
                createRoomSpy.callCount = 0;
                roomSpy.callCount = 0;
            }

            await doCall("/rooms/" + encodeURIComponent(roomAlias));
            await doCall("/_matrix/app/v1/rooms/" + encodeURIComponent(roomAlias));
        } finally {
            appservice.stop();
        }
    });

    it('should return room not found when a room is not created', async () => {
        const port = await getPort();
        const hsToken = "s3cret_token";
        const appservice = new Appservice({
            port: port,
            bindAddress: '127.0.0.1',
            homeserverName: 'example.org',
            homeserverUrl: 'https://localhost',
            registration: {
                as_token: "",
                hs_token: hsToken,
                sender_localpart: "_bot_",
                namespaces: {
                    users: [{exclusive: true, regex: "@_prefix_.*:.+"}],
                    rooms: [],
                    aliases: [],
                },
            },
        });
        appservice.botIntent.ensureRegistered = () => {
            return null;
        };

        await appservice.begin();

        try {
            const roomOptions = {preset: "public_chat"};
            const roomAlias = "#_prefix_test:example.org";
            const roomId = "!something:example.org";

            const expected = Object.assign({}, roomOptions, {
                __roomId: roomId,
                room_alias_name: roomAlias.substring(1).split(':')[0],
            });

            const createRoomSpy = simple.mock(appservice.botIntent.underlyingClient, "createRoom").callFn((opts) => {
                expect(opts).toMatchObject(roomOptions);
                return Promise.resolve(roomId);
            });

            const roomSpy = simple.stub().callFn((ralias, fn) => {
                expect(ralias).toEqual(roomAlias);
                fn(false);
            });

            appservice.on("query.room", roomSpy);

            async function doCall(route: string, opts: any = {}) {
                try {
                    await got({
                        url: `http://localhost:${port}${route}`,
                        method: "GET",
                        searchParams: {access_token: hsToken},
                        ...opts,
                    }).json();

                    // noinspection ExceptionCaughtLocallyJS
                    throw new Error("Request finished when it should not have");
                } catch (e) {
                    expect(JSON.parse(e.response.body)).toMatchObject({
                        errcode: "ROOM_DOES_NOT_EXIST",
                        error: "Room not created",
                    });
                    expect(e.response.statusCode).toBe(404);
                }

                expect(createRoomSpy.callCount).toBe(0);
                expect(roomSpy.callCount).toBe(1);
                createRoomSpy.callCount = 0;
                roomSpy.callCount = 0;
            }

            await doCall("/rooms/" + encodeURIComponent(roomAlias));
            await doCall("/_matrix/app/v1/rooms/" + encodeURIComponent(roomAlias));
        } finally {
            appservice.stop();
        }
    });

    it('should return room not found when a promise to not create a room is seen', async () => {
        const port = await getPort();
        const hsToken = "s3cret_token";
        const appservice = new Appservice({
            port: port,
            bindAddress: '127.0.0.1',
            homeserverName: 'example.org',
            homeserverUrl: 'https://localhost',
            registration: {
                as_token: "",
                hs_token: hsToken,
                sender_localpart: "_bot_",
                namespaces: {
                    users: [{exclusive: true, regex: "@_prefix_.*:.+"}],
                    rooms: [],
                    aliases: [],
                },
            },
        });
        appservice.botIntent.ensureRegistered = () => {
            return null;
        };

        await appservice.begin();

        try {
            const roomOptions = {preset: "public_chat"};
            const roomAlias = "#_prefix_test:example.org";
            const roomId = "!something:example.org";

            const expected = Object.assign({}, roomOptions, {
                __roomId: roomId,
                room_alias_name: roomAlias.substring(1).split(':')[0],
            });

            const createRoomSpy = simple.mock(appservice.botIntent.underlyingClient, "createRoom").callFn((opts) => {
                expect(opts).toMatchObject(roomOptions);
                return Promise.resolve(roomId);
            });

            const roomSpy = simple.stub().callFn((ralias, fn) => {
                expect(ralias).toEqual(roomAlias);
                fn(Promise.resolve(false));
            });

            appservice.on("query.room", roomSpy);

            async function doCall(route: string, opts: any = {}) {
                try {
                    await got({
                        url: `http://localhost:${port}${route}`,
                        method: "GET",
                        searchParams: {access_token: hsToken},
                        ...opts,
                    }).json();

                    // noinspection ExceptionCaughtLocallyJS
                    throw new Error("Request finished when it should not have");
                } catch (e) {
                    expect(JSON.parse(e.response.body)).toMatchObject({
                        errcode: "ROOM_DOES_NOT_EXIST",
                        error: "Room not created",
                    });
                    expect(e.response.statusCode).toBe(404);
                }

                expect(createRoomSpy.callCount).toBe(0);
                expect(roomSpy.callCount).toBe(1);
                createRoomSpy.callCount = 0;
                roomSpy.callCount = 0;
            }

            await doCall("/rooms/" + encodeURIComponent(roomAlias));
            await doCall("/_matrix/app/v1/rooms/" + encodeURIComponent(roomAlias));
        } finally {
            appservice.stop();
        }
    });

    it("should handle third party protocol requests", async () => {
        const protos = ["fakeproto", "anotherproto"];
        const {appservice, doCall} = await beginAppserviceWithProtocols(protos);
        const responseObj = {notarealresponse: true};
        const getProtoSpy = simple.stub().callFn((protocol, fn) => {
            expect(protos).toContain(protocol);
            fn(responseObj);
        });
        try {
            appservice.on("thirdparty.protocol", getProtoSpy);
            const result = await doCall("/_matrix/app/v1/thirdparty/protocol/" + protos[0], {}, {}, true);
            expect(result).toEqual(responseObj);
            const result2 = await doCall("/_matrix/app/v1/thirdparty/protocol/" + protos[1], {}, {}, true);
            expect(result2).toEqual(responseObj);
        } finally {
            appservice.stop();
        }
    });

    it("should reject unknown protocols when handling third party protocol requests", async () => {
        const {appservice, doCall} = await beginAppserviceWithProtocols(["fakeproto"]);
        const expectedError = {
            errcode: "PROTOCOL_NOT_HANDLED",
            error: "Protocol is not handled by this appservice",
        };
        const expectedStatus = 404;
        try {
            await doCall("/_matrix/app/v1/thirdparty/protocol/notaproto");
            // noinspection ExceptionCaughtLocallyJS
            throw new Error("Request finished when it should not have");
        } catch (e) {
            expect(JSON.parse(e.response.body)).toMatchObject(expectedError);
            expect(e.response.statusCode).toBe(expectedStatus);
        } finally {
            appservice.stop();
        }
    });

    it("should lookup a remote user by given fields and respond with it", async () => {
        const protocolId = "fakeproto";
        const {appservice, doCall} = await beginAppserviceWithProtocols([protocolId]);
        const responseObj = ["user1", "user2"];
        const userFields = {
            "foo": "bar",
            "bar": "baz"
        };
        const getUserSpy = simple.stub().callFn((protocol, fields, fn) => {
            expect(protocol).toEqual(protocolId);
            expect(fields).toEqual(userFields);
            fn(responseObj);
        });
        appservice.on("thirdparty.user.remote", getUserSpy);
        try {
            const result = await doCall("/_matrix/app/v1/thirdparty/user/" + protocolId, {}, userFields, true);
            expect(result).toEqual(responseObj);
        } finally {
            appservice.stop();
        }
    });

    it("should lookup a matrix user by given fields and respond with it", async () => {
        const {appservice, doCall} = await beginAppserviceWithProtocols(["fakeproto"]);
        const responseObj = ["user1", "user2"];
        const expectedUserId = "@foobar:localhost";
        const getUserSpy = simple.stub().callFn((userid, fn) => {
            expect(userid).toEqual(expectedUserId);
            fn(responseObj);
        });
        appservice.on("thirdparty.user.matrix", getUserSpy);
        try {
            const result = await doCall("/_matrix/app/v1/thirdparty/user", {}, {userid: expectedUserId}, true);
            expect(result).toEqual(responseObj);
        } finally {
            appservice.stop();
        }
    });

    it("should fail to lookup a remote user if the protocol is wrong", async () => {
        const {appservice, doCall} = await beginAppserviceWithProtocols(["fakeproto"]);
        try {
            await doCall("/_matrix/app/v1/thirdparty/user/pr0tocol");
            // noinspection ExceptionCaughtLocallyJS
            throw new Error("Request finished when it should not have");
        } catch (e) {
            expect(JSON.parse(e.response.body)).toMatchObject({
                errcode: "PROTOCOL_NOT_HANDLED",
                error: "Protocol is not handled by this appservice",
            });
            expect(e.response.statusCode).toBe(404);
        } finally {
            appservice.stop();
        }
    });

    it("should return 404 if no matrix users are found when handling a third party user request", async () => {
        const {appservice, doCall} = await beginAppserviceWithProtocols(["fakeproto"]);
        const expectedUserId = "@foobar:localhost";
        const getUserSpy = simple.stub().callFn((userid, fn) => {
            expect(userid).toEqual(expectedUserId);
            fn([]);
        });
        appservice.on("thirdparty.user.matrix", getUserSpy);
        try {
            await doCall("/_matrix/app/v1/thirdparty/user", {}, {userid: expectedUserId});
        } catch (e) {
            expect(JSON.parse(e.response.body)).toMatchObject({
                errcode: "NO_MAPPING_FOUND",
                error: "No mappings found"
            });
            expect(e.response.statusCode).toBe(404);
        } finally {
            appservice.stop();
        }
    });

    it("should return 404 if no remote users are found when handling a thirdparty user request", async () => {
        const protocolId = "fakeproto";
        const {appservice, doCall} = await beginAppserviceWithProtocols([protocolId]);
        const userFields = {
            "foo": "bar",
            "bar": "baz"
        };
        const getUserSpy = simple.stub().callFn((proto, fields, fn) => {
            expect(proto).toEqual(protocolId);
            expect(fields).toEqual(userFields);
            fn([]);
        });
        appservice.on("thirdparty.user.remote", getUserSpy);
        try {
            await doCall("/_matrix/app/v1/thirdparty/user/" + protocolId, {}, userFields);
        } catch (e) {
            expect(JSON.parse(e.response.body)).toMatchObject({
                errcode: "NO_MAPPING_FOUND",
                error: "No mappings found"
            });
            expect(e.response.statusCode).toBe(404);
        } finally {
            appservice.stop();
        }
    });

    it("should fail to lookup a remote user if the mxid is empty", async () => {
        const {appservice, doCall} = await beginAppserviceWithProtocols(["fakeproto"]);
        try {
            await doCall("/_matrix/app/v1/thirdparty/user");
            // noinspection ExceptionCaughtLocallyJS
            throw new Error("Request finished when it should not have");
        } catch (e) {
            expect(JSON.parse(e.response.body)).toMatchObject({
                errcode: "INVALID_PARAMETERS",
                error: "Invalid parameters given",
            });
            expect(e.response.statusCode).toBe(400);
        } finally {
            appservice.stop();
        }
    });

    it("should lookup a remote location by given fields", async () => {
        const protocolId = "fakeproto";
        const {appservice, doCall} = await beginAppserviceWithProtocols([protocolId]);
        const responseObj = ["loc1", "loc2"];
        const locationFields = {
            "foo": "bar",
            "bar": "baz"
        };
        const getLocationSpy = simple.stub().callFn((protocol, fields, fn) => {
            expect(protocol).toEqual(protocolId);
            expect(fields).toEqual(locationFields);
            fn(responseObj);
        });
        appservice.on("thirdparty.location.remote", getLocationSpy);
        try {
            const result = await doCall("/_matrix/app/v1/thirdparty/location/" + protocolId, {}, locationFields, true);
            expect(result).toEqual(responseObj);
        } finally {
            appservice.stop();
        }
    });

    it("should lookup a matrix location by given fields", async () => {
        const {appservice, doCall} = await beginAppserviceWithProtocols(["fakeproto"]);
        const responseObj = ["loc1", "loc2"];
        const expectedAlias = "#alias:localhost";
        const getLocationSpy = simple.stub().callFn((alias, fn) => {
            expect(alias).toEqual(expectedAlias);
            fn(responseObj);
        });
        appservice.on("thirdparty.location.matrix", getLocationSpy);
        try {
            const result = await doCall("/_matrix/app/v1/thirdparty/location", {}, {alias: expectedAlias}, true);
            expect(result).toEqual(responseObj);
        } finally {
            appservice.stop();
        }
    });

    it("should fail to lookup a remote location if the protocol is wrong", async () => {
        const {appservice, doCall} = await beginAppserviceWithProtocols(["fakeproto"]);
        try {
            await doCall("/_matrix/app/v1/thirdparty/location/pr0tocol");
            // noinspection ExceptionCaughtLocallyJS
            throw new Error("Request finished when it should not have");
        } catch (e) {
            expect(JSON.parse(e.response.body)).toMatchObject({
                errcode: "PROTOCOL_NOT_HANDLED",
                error: "Protocol is not handled by this appservice",
            });
            expect(e.response.statusCode).toBe(404);
        } finally {
            appservice.stop();
        }
    });

    it("should return 404 if no matrix locations are found", async () => {
        const {appservice, doCall} = await beginAppserviceWithProtocols(["fakeproto"]);
        const expectedAlias = "#alias:localhost";
        const getUserSpy = simple.stub().callFn((alias, fn) => {
            expect(alias).toEqual(expectedAlias);
            fn([]);
        });
        appservice.on("thirdparty.location.matrix", getUserSpy);
        try {
            await doCall("/_matrix/app/v1/thirdparty/location", {}, {alias: expectedAlias});
        } catch (e) {
            expect(JSON.parse(e.response.body)).toMatchObject({
                errcode: "NO_MAPPING_FOUND",
                error: "No mappings found"
            });
            expect(e.response.statusCode).toBe(404);
        } finally {
            appservice.stop();
        }
    });

    it("should return 404 if no remote location are found", async () => {
        const protocolId = "fakeproto";
        const {appservice, doCall} = await beginAppserviceWithProtocols([protocolId]);
        const locationFields = {
            "foo": "bar",
            "bar": "baz"
        };
        const getLocationSpy = simple.stub().callFn((proto, fields, fn) => {
            expect(proto).toEqual("fakeproto");
            expect(fields).toEqual(locationFields);
            fn([]);
        });
        appservice.on("thirdparty.location.remote", getLocationSpy);
        try {
            await doCall("/_matrix/app/v1/thirdparty/location/" + protocolId, {}, locationFields);
        } catch (e) {
            expect(JSON.parse(e.response.body)).toMatchObject({
                errcode: "NO_MAPPING_FOUND",
                error: "No mappings found"
            });
            expect(e.response.statusCode).toBe(404);
        } finally {
            appservice.stop();
        }
    });

    it("should fail to lookup a matrix location if the alias is empty", async () => {
        const {appservice, doCall} = await beginAppserviceWithProtocols(["fakeproto"]);
        try {
            await doCall("/_matrix/app/v1/thirdparty/location");
            // noinspection ExceptionCaughtLocallyJS
            throw new Error("Request finished when it should not have");
        } catch (e) {
            expect(JSON.parse(e.response.body)).toMatchObject({
                errcode: "INVALID_PARAMETERS",
                error: "Invalid parameters given",
            });
            expect(e.response.statusCode).toBe(400);
        } finally {
            appservice.stop();
        }
    });

    it("should set visibilty of a room on the appservice's network", async () => {
        const port = await getPort();
        const hsToken = "s3cret_token";
        const hsUrl = "https://localhost";
        const networkId = "foonetwork";
        const roomId = "!aroomid:example.org";
        const appservice = new Appservice({
            port: port,
            bindAddress: '127.0.0.1',
            homeserverName: 'example.org',
            homeserverUrl: hsUrl,
            registration: {
                as_token: "",
                hs_token: hsToken,
                sender_localpart: "_bot_",
                namespaces: {
                    users: [{exclusive: true, regex: "@_prefix_.*:.+"}],
                    rooms: [],
                    aliases: [],
                },
            },
        });
        appservice.botIntent.ensureRegistered = () => {
            return null;
        };

        const http = new MockHttpBackend();
        setRequestFn(requestWrapper(http.requestFn));

        http.when("PUT", "/_matrix/client/r0/directory/list/appservice").respond(200, (path, content) => {
            expect(path).toEqual(`${hsUrl}/_matrix/client/r0/directory/list/appservice/${encodeURIComponent(networkId)}/${encodeURIComponent(roomId)}`);
            expect(content).toMatchObject({visibility: "public"});
            return {};
        });

        http.flushAllExpected();
        await appservice.setRoomDirectoryVisibility("foonetwork", "!aroomid:example.org", "public");
    });
});<|MERGE_RESOLUTION|>--- conflicted
+++ resolved
@@ -1,8 +1,4 @@
-<<<<<<< HEAD
-import {Appservice, IPreprocessor, setRequestFn} from "../../src";
-=======
 import { Appservice, EventKind, IPreprocessor, setRequestFn } from "../../src";
->>>>>>> e25b2a53
 import * as expect from "expect";
 import * as getPort from "get-port";
 import * as simple from "simple-mock";
