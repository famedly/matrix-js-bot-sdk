--- conflicted
+++ resolved
@@ -1438,21 +1438,7 @@
      * @returns {Promise<any>} Resolves to the response (body), rejected if a non-2xx status code was returned.
      */
     @timedMatrixClientFunctionCall()
-<<<<<<< HEAD
     public doRequest(method, endpoint, qs = null, body: string | Buffer | stream.Readable | object | null = null, timeout = 60000, raw = false, contentType = "application/json", noEncoding = false): Promise<any> {
-        if (!endpoint.startsWith('/')) {
-            endpoint = '/' + endpoint;
-        }
-
-        const requestId = ++this.requestId;
-        const url = this.homeserverUrl + endpoint;
-
-        // This is logged at info so that when a request fails people can figure out which one.
-        LogService.info("MatrixLiteClient (REQ-" + requestId + ")", method + " " + url);
-
-=======
-    public doRequest(method, endpoint, qs = null, body = null, timeout = 60000, raw = false, contentType = "application/json", noEncoding = false): Promise<any> {
->>>>>>> 04534a89
         if (this.impersonatedUserId) {
             if (!qs) qs = {"user_id": this.impersonatedUserId};
             else qs["user_id"] = this.impersonatedUserId;
@@ -1461,133 +1447,7 @@
         if (this.accessToken) {
             headers["Authorization"] = `Bearer ${this.accessToken}`;
         }
-<<<<<<< HEAD
-
-        // Don't log the request unless we're in debug mode. It can be large.
-        if (LogService.level.includes(LogLevel.DEBUG)) {
-            if (qs) LogService.debug("MatrixLiteClient (REQ-" + requestId + ")", "qs = " + JSON.stringify(qs));
-            if (body && !Buffer.isBuffer(body)) LogService.debug("MatrixLiteClient (REQ-" + requestId + ")", "body = " + JSON.stringify(this.redactObjectForLogging(body)));
-            if (body && Buffer.isBuffer(body)) LogService.debug("MatrixLiteClient (REQ-" + requestId + ")", "body = <Buffer>");
-        }
-
-        let searchParams: URLSearchParams | undefined | string;
-        if (typeof qs === "string") {
-            searchParams = qs;
-        } else if (qs) {
-            searchParams = new URLSearchParams();
-            for (const [key, value] of Object.entries(qs)) {
-                if (Array.isArray(value)) {
-                    for (const v of value) {
-                        if (v !== null && v !== undefined) {
-                            searchParams.append(key, v.toString());
-                        }
-                    }
-                } else if (value !== null && value !== undefined) {
-                    searchParams.append(key, value.toString());
-                }
-            }
-        }
-
-        const params: OptionsOfJSONResponseBody | OptionsOfBufferResponseBody = {
-            url: url,
-            method: method,
-            searchParams,
-            // @ts-ignore
-            responseType: noEncoding === false ? "text" : "buffer",
-            timeout: timeout,
-            headers: headers,
-            allowGetBody: true,
-        };
-
-        if (body) {
-            if (Buffer.isBuffer(body)) {
-                params.headers["Content-Type"] = contentType;
-                params.body = body;
-            } else {
-                params.headers["Content-Type"] = "application/json";
-                params.body = JSON.stringify(body);
-            }
-        }
-
-        return new Promise(async (resolve, reject) => {
-            try {
-
-                let response = await getRequestFn()(params);
-                let resBody = response.body;
-                if (typeof (response.body) === 'string') {
-                    try {
-                        resBody = JSON.parse(response.body);
-                    } catch (e) {
-                        reject(e);
-                    }
-                }
-                // Don't log the body unless we're in debug mode. They can be large.
-                if (LogService.level.includes(LogLevel.DEBUG)) {
-                    const redactedBody = this.redactObjectForLogging(resBody);
-                    LogService.debug("MatrixLiteClient (REQ-" + requestId + " RESP-H" + response.statusCode + ")", redactedBody);
-                }
-                if (response.statusCode < 200 || response.statusCode >= 300) {
-                    const redactedBody = this.redactObjectForLogging(resBody);
-                    // we log the request again as else it can be hard to find which error relates to which request.
-                    LogService.error("MatrixLiteClient (REQ-" + requestId + ")", method + " " + url);
-                    LogService.error("MatrixLiteClient (REQ-" + requestId + ")", redactedBody);
-                    try {
-                        response.body = JSON.parse((response.body as string) || "");
-                    } catch { }
-                    reject(response);
-                } else resolve(raw ? response : resBody);
-            } catch (err) {
-                LogService.error("MatrixLiteClient (REQ-" + requestId + ")", (err.response && err.response.body) || err);
-                err = err.response || err;
-                try {
-                    err.body = JSON.parse(err.body);
-                } catch { }
-                reject(err);
-            }
-        });
-    }
-
-    private redactObjectForLogging(input: any): any {
-        if (!input) return input;
-
-        const fieldsToRedact = [
-            'access_token',
-            'password',
-        ];
-
-        const redactFn = (i) => {
-            if (!i) return i;
-
-            // Don't treat strings like arrays/objects
-            if (typeof i === 'string') return i;
-
-            if (Array.isArray(i)) {
-                const rebuilt = [];
-                for (const v of i) {
-                    rebuilt.push(redactFn(v));
-                }
-                return rebuilt;
-            }
-
-            if (i instanceof Object) {
-                const rebuilt = {};
-                for (const key of Object.keys(i)) {
-                    if (fieldsToRedact.includes(key)) {
-                        rebuilt[key] = '<redacted>';
-                    } else {
-                        rebuilt[key] = redactFn(i[key]);
-                    }
-                }
-                return rebuilt;
-            }
-
-            return i; // It's a primitive value
-        };
-
-        return redactFn(input);
-=======
         return doHttpRequest(this.homeserverUrl, method, endpoint, qs, body, headers, timeout, raw, contentType, noEncoding);
->>>>>>> 04534a89
     }
 }
 
